--- conflicted
+++ resolved
@@ -132,12 +132,9 @@
 	select GENERIC_CPU_AUTOPROBE
 	select HAVE_ARCH_AUDITSYSCALL
 	select ARCH_SUPPORTS_ATOMIC_RMW
-<<<<<<< HEAD
 	select HAVE_ACPI_APEI if ACPI
 	select HAVE_ACPI_APEI_NMI if ACPI
-=======
 	select ACPI_LEGACY_TABLES_LOOKUP if ACPI
->>>>>>> 7ef97e0e
 
 config INSTRUCTION_DECODER
 	def_bool y
