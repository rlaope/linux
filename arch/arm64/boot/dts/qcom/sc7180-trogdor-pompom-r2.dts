// SPDX-License-Identifier: (GPL-2.0+ OR MIT)
/*
 * Google Pompom board device tree source
 *
 * Copyright 2020 Google LLC.
 */

/dts-v1/;

#include "sc7180-trogdor-pompom.dtsi"

/ {
	model = "Google Pompom (rev2)";
	compatible = "google,pompom-rev2", "qcom,sc7180";
};

/*
 * Pompom rev2 is stuffed with a 47k NTC as charger thermistor which currently
 * is not supported by the PM6150 ADC driver. Disable the charger thermal zone
 * to avoid using bogus temperature values.
 */
&charger_thermal {
	status = "disabled";
<<<<<<< HEAD
=======
};

&pm6150_adc {
	/delete-node/ charger-thermistor@4f;
};

&pm6150_adc_tm {
	/delete-node/ charger-thermistor@0;
>>>>>>> df0cc57e
};<|MERGE_RESOLUTION|>--- conflicted
+++ resolved
@@ -21,8 +21,6 @@
  */
 &charger_thermal {
 	status = "disabled";
-<<<<<<< HEAD
-=======
 };
 
 &pm6150_adc {
@@ -31,5 +29,4 @@
 
 &pm6150_adc_tm {
 	/delete-node/ charger-thermistor@0;
->>>>>>> df0cc57e
 };