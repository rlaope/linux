// SPDX-License-Identifier: GPL-2.0-only
/*
 * Copyright (C) 2017 - Linaro Ltd
 * Author: Jintack Lim <jintack.lim@linaro.org>
 */

#include <linux/kvm_host.h>

#include <asm/esr.h>
#include <asm/kvm_hyp.h>
#include <asm/kvm_mmu.h>

static void fail_s1_walk(struct s1_walk_result *wr, u8 fst, bool s1ptw)
{
	wr->fst		= fst;
	wr->ptw		= s1ptw;
	wr->s2		= s1ptw;
	wr->failed	= true;
}

#define S1_MMU_DISABLED		(-127)

static int get_ia_size(struct s1_walk_info *wi)
{
	return 64 - wi->txsz;
}

/* Return true if the IPA is out of the OA range */
static bool check_output_size(u64 ipa, struct s1_walk_info *wi)
{
	return wi->max_oa_bits < 48 && (ipa & GENMASK_ULL(47, wi->max_oa_bits));
}

/* Return the translation regime that applies to an AT instruction */
static enum trans_regime compute_translation_regime(struct kvm_vcpu *vcpu, u32 op)
{
	/*
	 * We only get here from guest EL2, so the translation
	 * regime AT applies to is solely defined by {E2H,TGE}.
	 */
	switch (op) {
	case OP_AT_S1E2R:
	case OP_AT_S1E2W:
	case OP_AT_S1E2A:
		return vcpu_el2_e2h_is_set(vcpu) ? TR_EL20 : TR_EL2;
		break;
	default:
		return (vcpu_el2_e2h_is_set(vcpu) &&
			vcpu_el2_tge_is_set(vcpu)) ? TR_EL20 : TR_EL10;
	}
}

static bool s1pie_enabled(struct kvm_vcpu *vcpu, enum trans_regime regime)
{
	if (!kvm_has_s1pie(vcpu->kvm))
		return false;

	switch (regime) {
	case TR_EL2:
	case TR_EL20:
		return vcpu_read_sys_reg(vcpu, TCR2_EL2) & TCR2_EL2_PIE;
	case TR_EL10:
		return  (__vcpu_sys_reg(vcpu, HCRX_EL2) & HCRX_EL2_TCR2En) &&
			(__vcpu_sys_reg(vcpu, TCR2_EL1) & TCR2_EL1_PIE);
	default:
		BUG();
	}
}

static void compute_s1poe(struct kvm_vcpu *vcpu, struct s1_walk_info *wi)
{
	u64 val;

	if (!kvm_has_s1poe(vcpu->kvm)) {
		wi->poe = wi->e0poe = false;
		return;
	}

	switch (wi->regime) {
	case TR_EL2:
	case TR_EL20:
		val = vcpu_read_sys_reg(vcpu, TCR2_EL2);
		wi->poe = val & TCR2_EL2_POE;
		wi->e0poe = (wi->regime == TR_EL20) && (val & TCR2_EL2_E0POE);
		break;
	case TR_EL10:
		if (__vcpu_sys_reg(vcpu, HCRX_EL2) & HCRX_EL2_TCR2En) {
			wi->poe = wi->e0poe = false;
			return;
		}

		val = __vcpu_sys_reg(vcpu, TCR2_EL1);
		wi->poe = val & TCR2_EL1_POE;
		wi->e0poe = val & TCR2_EL1_E0POE;
	}
}

static int setup_s1_walk(struct kvm_vcpu *vcpu, struct s1_walk_info *wi,
			 struct s1_walk_result *wr, u64 va)
{
	u64 hcr, sctlr, tcr, tg, ps, ia_bits, ttbr;
	unsigned int stride, x;
	bool va55, tbi, lva;

	hcr = __vcpu_sys_reg(vcpu, HCR_EL2);

	va55 = va & BIT(55);

	if (wi->regime == TR_EL2 && va55)
		goto addrsz;

	wi->s2 = wi->regime == TR_EL10 && (hcr & (HCR_VM | HCR_DC));

	switch (wi->regime) {
	case TR_EL10:
		sctlr	= vcpu_read_sys_reg(vcpu, SCTLR_EL1);
		tcr	= vcpu_read_sys_reg(vcpu, TCR_EL1);
		ttbr	= (va55 ?
			   vcpu_read_sys_reg(vcpu, TTBR1_EL1) :
			   vcpu_read_sys_reg(vcpu, TTBR0_EL1));
		break;
	case TR_EL2:
	case TR_EL20:
		sctlr	= vcpu_read_sys_reg(vcpu, SCTLR_EL2);
		tcr	= vcpu_read_sys_reg(vcpu, TCR_EL2);
		ttbr	= (va55 ?
			   vcpu_read_sys_reg(vcpu, TTBR1_EL2) :
			   vcpu_read_sys_reg(vcpu, TTBR0_EL2));
		break;
	default:
		BUG();
	}

	tbi = (wi->regime == TR_EL2 ?
	       FIELD_GET(TCR_EL2_TBI, tcr) :
	       (va55 ?
		FIELD_GET(TCR_TBI1, tcr) :
		FIELD_GET(TCR_TBI0, tcr)));

	if (!tbi && (u64)sign_extend64(va, 55) != va)
		goto addrsz;

	va = (u64)sign_extend64(va, 55);

	/* Let's put the MMU disabled case aside immediately */
	switch (wi->regime) {
	case TR_EL10:
		/*
		 * If dealing with the EL1&0 translation regime, 3 things
		 * can disable the S1 translation:
		 *
		 * - HCR_EL2.DC = 1
		 * - HCR_EL2.{E2H,TGE} = {0,1}
		 * - SCTLR_EL1.M = 0
		 *
		 * The TGE part is interesting. If we have decided that this
		 * is EL1&0, then it means that either {E2H,TGE} == {1,0} or
		 * {0,x}, and we only need to test for TGE == 1.
		 */
		if (hcr & (HCR_DC | HCR_TGE)) {
			wr->level = S1_MMU_DISABLED;
			break;
		}
		fallthrough;
	case TR_EL2:
	case TR_EL20:
		if (!(sctlr & SCTLR_ELx_M))
			wr->level = S1_MMU_DISABLED;
		break;
	}

	if (wr->level == S1_MMU_DISABLED) {
		if (va >= BIT(kvm_get_pa_bits(vcpu->kvm)))
			goto addrsz;

		wr->pa = va;
		return 0;
	}

	wi->be = sctlr & SCTLR_ELx_EE;

	wi->hpd  = kvm_has_feat(vcpu->kvm, ID_AA64MMFR1_EL1, HPDS, IMP);
	wi->hpd &= (wi->regime == TR_EL2 ?
		    FIELD_GET(TCR_EL2_HPD, tcr) :
		    (va55 ?
		     FIELD_GET(TCR_HPD1, tcr) :
		     FIELD_GET(TCR_HPD0, tcr)));
	/* R_JHSVW */
	wi->hpd |= s1pie_enabled(vcpu, wi->regime);

	/* Do we have POE? */
	compute_s1poe(vcpu, wi);

	/* R_BVXDG */
	wi->hpd |= (wi->poe || wi->e0poe);

	/* Someone was silly enough to encode TG0/TG1 differently */
	if (va55) {
		wi->txsz = FIELD_GET(TCR_T1SZ_MASK, tcr);
		tg = FIELD_GET(TCR_TG1_MASK, tcr);

		switch (tg << TCR_TG1_SHIFT) {
		case TCR_TG1_4K:
			wi->pgshift = 12;	 break;
		case TCR_TG1_16K:
			wi->pgshift = 14;	 break;
		case TCR_TG1_64K:
		default:	    /* IMPDEF: treat any other value as 64k */
			wi->pgshift = 16;	 break;
		}
	} else {
		wi->txsz = FIELD_GET(TCR_T0SZ_MASK, tcr);
		tg = FIELD_GET(TCR_TG0_MASK, tcr);

		switch (tg << TCR_TG0_SHIFT) {
		case TCR_TG0_4K:
			wi->pgshift = 12;	 break;
		case TCR_TG0_16K:
			wi->pgshift = 14;	 break;
		case TCR_TG0_64K:
		default:	    /* IMPDEF: treat any other value as 64k */
			wi->pgshift = 16;	 break;
		}
	}

	/* R_PLCGL, R_YXNYW */
	if (!kvm_has_feat_enum(vcpu->kvm, ID_AA64MMFR2_EL1, ST, 48_47)) {
		if (wi->txsz > 39)
			goto transfault_l0;
	} else {
		if (wi->txsz > 48 || (BIT(wi->pgshift) == SZ_64K && wi->txsz > 47))
			goto transfault_l0;
	}

	/* R_GTJBY, R_SXWGM */
	switch (BIT(wi->pgshift)) {
	case SZ_4K:
		lva = kvm_has_feat(vcpu->kvm, ID_AA64MMFR0_EL1, TGRAN4, 52_BIT);
		lva &= tcr & (wi->regime == TR_EL2 ? TCR_EL2_DS : TCR_DS);
		break;
	case SZ_16K:
		lva = kvm_has_feat(vcpu->kvm, ID_AA64MMFR0_EL1, TGRAN16, 52_BIT);
		lva &= tcr & (wi->regime == TR_EL2 ? TCR_EL2_DS : TCR_DS);
		break;
	case SZ_64K:
		lva = kvm_has_feat(vcpu->kvm, ID_AA64MMFR2_EL1, VARange, 52);
		break;
	}

	if ((lva && wi->txsz < 12) || (!lva && wi->txsz < 16))
		goto transfault_l0;

	ia_bits = get_ia_size(wi);

	/* R_YYVYV, I_THCZK */
	if ((!va55 && va > GENMASK(ia_bits - 1, 0)) ||
	    (va55 && va < GENMASK(63, ia_bits)))
		goto transfault_l0;

	/* I_ZFSYQ */
	if (wi->regime != TR_EL2 &&
	    (tcr & (va55 ? TCR_EPD1_MASK : TCR_EPD0_MASK)))
		goto transfault_l0;

	/* R_BNDVG and following statements */
	if (kvm_has_feat(vcpu->kvm, ID_AA64MMFR2_EL1, E0PD, IMP) &&
	    wi->as_el0 && (tcr & (va55 ? TCR_E0PD1 : TCR_E0PD0)))
		goto transfault_l0;

	/* AArch64.S1StartLevel() */
	stride = wi->pgshift - 3;
	wi->sl = 3 - (((ia_bits - 1) - wi->pgshift) / stride);

	ps = (wi->regime == TR_EL2 ?
	      FIELD_GET(TCR_EL2_PS_MASK, tcr) : FIELD_GET(TCR_IPS_MASK, tcr));

	wi->max_oa_bits = min(get_kvm_ipa_limit(), ps_to_output_size(ps));

	/* Compute minimal alignment */
	x = 3 + ia_bits - ((3 - wi->sl) * stride + wi->pgshift);

	wi->baddr = ttbr & TTBRx_EL1_BADDR;

	/* R_VPBBF */
	if (check_output_size(wi->baddr, wi))
		goto addrsz;

	wi->baddr &= GENMASK_ULL(wi->max_oa_bits - 1, x);

	return 0;

addrsz:				/* Address Size Fault level 0 */
	fail_s1_walk(wr, ESR_ELx_FSC_ADDRSZ_L(0), false);
	return -EFAULT;

transfault_l0:			/* Translation Fault level 0 */
	fail_s1_walk(wr, ESR_ELx_FSC_FAULT_L(0), false);
	return -EFAULT;
}

static int walk_s1(struct kvm_vcpu *vcpu, struct s1_walk_info *wi,
		   struct s1_walk_result *wr, u64 va)
{
	u64 va_top, va_bottom, baddr, desc;
	int level, stride, ret;

	level = wi->sl;
	stride = wi->pgshift - 3;
	baddr = wi->baddr;

	va_top = get_ia_size(wi) - 1;

	while (1) {
		u64 index, ipa;

		va_bottom = (3 - level) * stride + wi->pgshift;
		index = (va & GENMASK_ULL(va_top, va_bottom)) >> (va_bottom - 3);

		ipa = baddr | index;

		if (wi->s2) {
			struct kvm_s2_trans s2_trans = {};

			ret = kvm_walk_nested_s2(vcpu, ipa, &s2_trans);
			if (ret) {
				fail_s1_walk(wr,
					     (s2_trans.esr & ~ESR_ELx_FSC_LEVEL) | level,
					     true);
				return ret;
			}

			if (!kvm_s2_trans_readable(&s2_trans)) {
				fail_s1_walk(wr, ESR_ELx_FSC_PERM_L(level),
					     true);

				return -EPERM;
			}

			ipa = kvm_s2_trans_output(&s2_trans);
		}

		ret = kvm_read_guest(vcpu->kvm, ipa, &desc, sizeof(desc));
		if (ret) {
			fail_s1_walk(wr, ESR_ELx_FSC_SEA_TTW(level), false);
			return ret;
		}

		if (wi->be)
			desc = be64_to_cpu((__force __be64)desc);
		else
			desc = le64_to_cpu((__force __le64)desc);

		/* Invalid descriptor */
		if (!(desc & BIT(0)))
			goto transfault;

		/* Block mapping, check validity down the line */
		if (!(desc & BIT(1)))
			break;

		/* Page mapping */
		if (level == 3)
			break;

		/* Table handling */
		if (!wi->hpd) {
			wr->APTable  |= FIELD_GET(S1_TABLE_AP, desc);
			wr->UXNTable |= FIELD_GET(PMD_TABLE_UXN, desc);
			wr->PXNTable |= FIELD_GET(PMD_TABLE_PXN, desc);
		}

		baddr = desc & GENMASK_ULL(47, wi->pgshift);

		/* Check for out-of-range OA */
		if (check_output_size(baddr, wi))
			goto addrsz;

		/* Prepare for next round */
		va_top = va_bottom - 1;
		level++;
	}

	/* Block mapping, check the validity of the level */
	if (!(desc & BIT(1))) {
		bool valid_block = false;

		switch (BIT(wi->pgshift)) {
		case SZ_4K:
			valid_block = level == 1 || level == 2;
			break;
		case SZ_16K:
		case SZ_64K:
			valid_block = level == 2;
			break;
		}

		if (!valid_block)
			goto transfault;
	}

	if (check_output_size(desc & GENMASK(47, va_bottom), wi))
		goto addrsz;

	if (!(desc & PTE_AF)) {
		fail_s1_walk(wr, ESR_ELx_FSC_ACCESS_L(level), false);
		return -EACCES;
	}

	va_bottom += contiguous_bit_shift(desc, wi, level);

	wr->failed = false;
	wr->level = level;
	wr->desc = desc;
	wr->pa = desc & GENMASK(47, va_bottom);
	wr->pa |= va & GENMASK_ULL(va_bottom - 1, 0);

	wr->nG = (wi->regime != TR_EL2) && (desc & PTE_NG);
	if (wr->nG) {
		u64 asid_ttbr, tcr;

		switch (wi->regime) {
		case TR_EL10:
			tcr = vcpu_read_sys_reg(vcpu, TCR_EL1);
			asid_ttbr = ((tcr & TCR_A1) ?
				     vcpu_read_sys_reg(vcpu, TTBR1_EL1) :
				     vcpu_read_sys_reg(vcpu, TTBR0_EL1));
			break;
		case TR_EL20:
			tcr = vcpu_read_sys_reg(vcpu, TCR_EL2);
			asid_ttbr = ((tcr & TCR_A1) ?
				     vcpu_read_sys_reg(vcpu, TTBR1_EL2) :
				     vcpu_read_sys_reg(vcpu, TTBR0_EL2));
			break;
		default:
			BUG();
		}

		wr->asid = FIELD_GET(TTBR_ASID_MASK, asid_ttbr);
		if (!kvm_has_feat_enum(vcpu->kvm, ID_AA64MMFR0_EL1, ASIDBITS, 16) ||
		    !(tcr & TCR_ASID16))
			wr->asid &= GENMASK(7, 0);
	}

	return 0;

addrsz:
	fail_s1_walk(wr, ESR_ELx_FSC_ADDRSZ_L(level), false);
	return -EINVAL;
transfault:
	fail_s1_walk(wr, ESR_ELx_FSC_FAULT_L(level), false);
	return -ENOENT;
}

struct mmu_config {
	u64	ttbr0;
	u64	ttbr1;
	u64	tcr;
	u64	mair;
	u64	tcr2;
	u64	pir;
	u64	pire0;
	u64	por_el0;
	u64	por_el1;
	u64	sctlr;
	u64	vttbr;
	u64	vtcr;
};

static void __mmu_config_save(struct mmu_config *config)
{
	config->ttbr0	= read_sysreg_el1(SYS_TTBR0);
	config->ttbr1	= read_sysreg_el1(SYS_TTBR1);
	config->tcr	= read_sysreg_el1(SYS_TCR);
	config->mair	= read_sysreg_el1(SYS_MAIR);
	if (cpus_have_final_cap(ARM64_HAS_TCR2)) {
		config->tcr2	= read_sysreg_el1(SYS_TCR2);
		if (cpus_have_final_cap(ARM64_HAS_S1PIE)) {
			config->pir	= read_sysreg_el1(SYS_PIR);
			config->pire0	= read_sysreg_el1(SYS_PIRE0);
		}
		if (system_supports_poe()) {
			config->por_el1	= read_sysreg_el1(SYS_POR);
			config->por_el0	= read_sysreg_s(SYS_POR_EL0);
		}
	}
	config->sctlr	= read_sysreg_el1(SYS_SCTLR);
	config->vttbr	= read_sysreg(vttbr_el2);
	config->vtcr	= read_sysreg(vtcr_el2);
}

static void __mmu_config_restore(struct mmu_config *config)
{
<<<<<<< HEAD
=======
	write_sysreg_hcr(config->hcr);

>>>>>>> bf809a0a
	/*
	 * ARM errata 1165522 and 1530923 require TGE to be 1 before
	 * we update the guest state.
	 */
	asm(ALTERNATIVE("nop", "isb", ARM64_WORKAROUND_SPECULATIVE_AT));

	write_sysreg_el1(config->ttbr0,	SYS_TTBR0);
	write_sysreg_el1(config->ttbr1,	SYS_TTBR1);
	write_sysreg_el1(config->tcr,	SYS_TCR);
	write_sysreg_el1(config->mair,	SYS_MAIR);
	if (cpus_have_final_cap(ARM64_HAS_TCR2)) {
		write_sysreg_el1(config->tcr2, SYS_TCR2);
		if (cpus_have_final_cap(ARM64_HAS_S1PIE)) {
			write_sysreg_el1(config->pir, SYS_PIR);
			write_sysreg_el1(config->pire0, SYS_PIRE0);
		}
		if (system_supports_poe()) {
			write_sysreg_el1(config->por_el1, SYS_POR);
			write_sysreg_s(config->por_el0, SYS_POR_EL0);
		}
	}
	write_sysreg_el1(config->sctlr,	SYS_SCTLR);
	write_sysreg(config->vttbr,	vttbr_el2);
	write_sysreg(config->vtcr,	vtcr_el2);
}

static bool at_s1e1p_fast(struct kvm_vcpu *vcpu, u32 op, u64 vaddr)
{
	u64 host_pan;
	bool fail;

	host_pan = read_sysreg_s(SYS_PSTATE_PAN);
	write_sysreg_s(*vcpu_cpsr(vcpu) & PSTATE_PAN, SYS_PSTATE_PAN);

	switch (op) {
	case OP_AT_S1E1RP:
		fail = __kvm_at(OP_AT_S1E1RP, vaddr);
		break;
	case OP_AT_S1E1WP:
		fail = __kvm_at(OP_AT_S1E1WP, vaddr);
		break;
	}

	write_sysreg_s(host_pan, SYS_PSTATE_PAN);

	return fail;
}

#define MEMATTR(ic, oc)		(MEMATTR_##oc << 4 | MEMATTR_##ic)
#define MEMATTR_NC		0b0100
#define MEMATTR_Wt		0b1000
#define MEMATTR_Wb		0b1100
#define MEMATTR_WbRaWa		0b1111

#define MEMATTR_IS_DEVICE(m)	(((m) & GENMASK(7, 4)) == 0)

static u8 s2_memattr_to_attr(u8 memattr)
{
	memattr &= 0b1111;

	switch (memattr) {
	case 0b0000:
	case 0b0001:
	case 0b0010:
	case 0b0011:
		return memattr << 2;
	case 0b0100:
		return MEMATTR(Wb, Wb);
	case 0b0101:
		return MEMATTR(NC, NC);
	case 0b0110:
		return MEMATTR(Wt, NC);
	case 0b0111:
		return MEMATTR(Wb, NC);
	case 0b1000:
		/* Reserved, assume NC */
		return MEMATTR(NC, NC);
	case 0b1001:
		return MEMATTR(NC, Wt);
	case 0b1010:
		return MEMATTR(Wt, Wt);
	case 0b1011:
		return MEMATTR(Wb, Wt);
	case 0b1100:
		/* Reserved, assume NC */
		return MEMATTR(NC, NC);
	case 0b1101:
		return MEMATTR(NC, Wb);
	case 0b1110:
		return MEMATTR(Wt, Wb);
	case 0b1111:
		return MEMATTR(Wb, Wb);
	default:
		unreachable();
	}
}

static u8 combine_s1_s2_attr(u8 s1, u8 s2)
{
	bool transient;
	u8 final = 0;

	/* Upgrade transient s1 to non-transient to simplify things */
	switch (s1) {
	case 0b0001 ... 0b0011:	/* Normal, Write-Through Transient */
		transient = true;
		s1 = MEMATTR_Wt | (s1 & GENMASK(1,0));
		break;
	case 0b0101 ... 0b0111:	/* Normal, Write-Back Transient */
		transient = true;
		s1 = MEMATTR_Wb | (s1 & GENMASK(1,0));
		break;
	default:
		transient = false;
	}

	/* S2CombineS1AttrHints() */
	if ((s1 & GENMASK(3, 2)) == MEMATTR_NC ||
	    (s2 & GENMASK(3, 2)) == MEMATTR_NC)
		final = MEMATTR_NC;
	else if ((s1 & GENMASK(3, 2)) == MEMATTR_Wt ||
		 (s2 & GENMASK(3, 2)) == MEMATTR_Wt)
		final = MEMATTR_Wt;
	else
		final = MEMATTR_Wb;

	if (final != MEMATTR_NC) {
		/* Inherit RaWa hints form S1 */
		if (transient) {
			switch (s1 & GENMASK(3, 2)) {
			case MEMATTR_Wt:
				final = 0;
				break;
			case MEMATTR_Wb:
				final = MEMATTR_NC;
				break;
			}
		}

		final |= s1 & GENMASK(1, 0);
	}

	return final;
}

#define ATTR_NSH	0b00
#define ATTR_RSV	0b01
#define ATTR_OSH	0b10
#define ATTR_ISH	0b11

static u8 compute_sh(u8 attr, u64 desc)
{
	u8 sh;

	/* Any form of device, as well as NC has SH[1:0]=0b10 */
	if (MEMATTR_IS_DEVICE(attr) || attr == MEMATTR(NC, NC))
		return ATTR_OSH;

	sh = FIELD_GET(PTE_SHARED, desc);
	if (sh == ATTR_RSV)		/* Reserved, mapped to NSH */
		sh = ATTR_NSH;

	return sh;
}

static u8 combine_sh(u8 s1_sh, u8 s2_sh)
{
	if (s1_sh == ATTR_OSH || s2_sh == ATTR_OSH)
		return ATTR_OSH;
	if (s1_sh == ATTR_ISH || s2_sh == ATTR_ISH)
		return ATTR_ISH;

	return ATTR_NSH;
}

static u64 compute_par_s12(struct kvm_vcpu *vcpu, u64 s1_par,
			   struct kvm_s2_trans *tr)
{
	u8 s1_parattr, s2_memattr, final_attr;
	u64 par;

	/* If S2 has failed to translate, report the damage */
	if (tr->esr) {
		par = SYS_PAR_EL1_RES1;
		par |= SYS_PAR_EL1_F;
		par |= SYS_PAR_EL1_S;
		par |= FIELD_PREP(SYS_PAR_EL1_FST, tr->esr);
		return par;
	}

	s1_parattr = FIELD_GET(SYS_PAR_EL1_ATTR, s1_par);
	s2_memattr = FIELD_GET(GENMASK(5, 2), tr->desc);

	if (__vcpu_sys_reg(vcpu, HCR_EL2) & HCR_FWB) {
		if (!kvm_has_feat(vcpu->kvm, ID_AA64PFR2_EL1, MTEPERM, IMP))
			s2_memattr &= ~BIT(3);

		/* Combination of R_VRJSW and R_RHWZM */
		switch (s2_memattr) {
		case 0b0101:
			if (MEMATTR_IS_DEVICE(s1_parattr))
				final_attr = s1_parattr;
			else
				final_attr = MEMATTR(NC, NC);
			break;
		case 0b0110:
		case 0b1110:
			final_attr = MEMATTR(WbRaWa, WbRaWa);
			break;
		case 0b0111:
		case 0b1111:
			/* Preserve S1 attribute */
			final_attr = s1_parattr;
			break;
		case 0b0100:
		case 0b1100:
		case 0b1101:
			/* Reserved, do something non-silly */
			final_attr = s1_parattr;
			break;
		default:
			/*
			 * MemAttr[2]=0, Device from S2.
			 *
			 * FWB does not influence the way that stage 1
			 * memory types and attributes are combined
			 * with stage 2 Device type and attributes.
			 */
			final_attr = min(s2_memattr_to_attr(s2_memattr),
					 s1_parattr);
		}
	} else {
		/* Combination of R_HMNDG, R_TNHFM and R_GQFSF */
		u8 s2_parattr = s2_memattr_to_attr(s2_memattr);

		if (MEMATTR_IS_DEVICE(s1_parattr) ||
		    MEMATTR_IS_DEVICE(s2_parattr)) {
			final_attr = min(s1_parattr, s2_parattr);
		} else {
			/* At this stage, this is memory vs memory */
			final_attr  = combine_s1_s2_attr(s1_parattr & 0xf,
							 s2_parattr & 0xf);
			final_attr |= combine_s1_s2_attr(s1_parattr >> 4,
							 s2_parattr >> 4) << 4;
		}
	}

	if ((__vcpu_sys_reg(vcpu, HCR_EL2) & HCR_CD) &&
	    !MEMATTR_IS_DEVICE(final_attr))
		final_attr = MEMATTR(NC, NC);

	par  = FIELD_PREP(SYS_PAR_EL1_ATTR, final_attr);
	par |= tr->output & GENMASK(47, 12);
	par |= FIELD_PREP(SYS_PAR_EL1_SH,
			  combine_sh(FIELD_GET(SYS_PAR_EL1_SH, s1_par),
				     compute_sh(final_attr, tr->desc)));

	return par;
}

static u64 compute_par_s1(struct kvm_vcpu *vcpu, struct s1_walk_result *wr,
			  enum trans_regime regime)
{
	u64 par;

	if (wr->failed) {
		par = SYS_PAR_EL1_RES1;
		par |= SYS_PAR_EL1_F;
		par |= FIELD_PREP(SYS_PAR_EL1_FST, wr->fst);
		par |= wr->ptw ? SYS_PAR_EL1_PTW : 0;
		par |= wr->s2 ? SYS_PAR_EL1_S : 0;
	} else if (wr->level == S1_MMU_DISABLED) {
		/* MMU off or HCR_EL2.DC == 1 */
		par  = SYS_PAR_EL1_NSE;
		par |= wr->pa & GENMASK_ULL(47, 12);

		if (regime == TR_EL10 &&
		    (__vcpu_sys_reg(vcpu, HCR_EL2) & HCR_DC)) {
			par |= FIELD_PREP(SYS_PAR_EL1_ATTR,
					  MEMATTR(WbRaWa, WbRaWa));
			par |= FIELD_PREP(SYS_PAR_EL1_SH, ATTR_NSH);
		} else {
			par |= FIELD_PREP(SYS_PAR_EL1_ATTR, 0); /* nGnRnE */
			par |= FIELD_PREP(SYS_PAR_EL1_SH, ATTR_OSH);
		}
	} else {
		u64 mair, sctlr;
		u8 sh;

		par  = SYS_PAR_EL1_NSE;

		mair = (regime == TR_EL10 ?
			vcpu_read_sys_reg(vcpu, MAIR_EL1) :
			vcpu_read_sys_reg(vcpu, MAIR_EL2));

		mair >>= FIELD_GET(PTE_ATTRINDX_MASK, wr->desc) * 8;
		mair &= 0xff;

		sctlr = (regime == TR_EL10 ?
			 vcpu_read_sys_reg(vcpu, SCTLR_EL1) :
			 vcpu_read_sys_reg(vcpu, SCTLR_EL2));

		/* Force NC for memory if SCTLR_ELx.C is clear */
		if (!(sctlr & SCTLR_EL1_C) && !MEMATTR_IS_DEVICE(mair))
			mair = MEMATTR(NC, NC);

		par |= FIELD_PREP(SYS_PAR_EL1_ATTR, mair);
		par |= wr->pa & GENMASK_ULL(47, 12);

		sh = compute_sh(mair, wr->desc);
		par |= FIELD_PREP(SYS_PAR_EL1_SH, sh);
	}

	return par;
}

static bool pan3_enabled(struct kvm_vcpu *vcpu, enum trans_regime regime)
{
	u64 sctlr;

	if (!kvm_has_feat(vcpu->kvm, ID_AA64MMFR1_EL1, PAN, PAN3))
		return false;

	if (s1pie_enabled(vcpu, regime))
		return true;

	if (regime == TR_EL10)
		sctlr = vcpu_read_sys_reg(vcpu, SCTLR_EL1);
	else
		sctlr = vcpu_read_sys_reg(vcpu, SCTLR_EL2);

	return sctlr & SCTLR_EL1_EPAN;
}

static void compute_s1_direct_permissions(struct kvm_vcpu *vcpu,
					  struct s1_walk_info *wi,
					  struct s1_walk_result *wr)
{
	bool wxn;

	/* Non-hierarchical part of AArch64.S1DirectBasePermissions() */
	if (wi->regime != TR_EL2) {
		switch (FIELD_GET(PTE_USER | PTE_RDONLY, wr->desc)) {
		case 0b00:
			wr->pr = wr->pw = true;
			wr->ur = wr->uw = false;
			break;
		case 0b01:
			wr->pr = wr->pw = wr->ur = wr->uw = true;
			break;
		case 0b10:
			wr->pr = true;
			wr->pw = wr->ur = wr->uw = false;
			break;
		case 0b11:
			wr->pr = wr->ur = true;
			wr->pw = wr->uw = false;
			break;
		}

		/* We don't use px for anything yet, but hey... */
		wr->px = !((wr->desc & PTE_PXN) || wr->uw);
		wr->ux = !(wr->desc & PTE_UXN);
	} else {
		wr->ur = wr->uw = wr->ux = false;

		if (!(wr->desc & PTE_RDONLY)) {
			wr->pr = wr->pw = true;
		} else {
			wr->pr = true;
			wr->pw = false;
		}

		/* XN maps to UXN */
		wr->px = !(wr->desc & PTE_UXN);
	}

	switch (wi->regime) {
	case TR_EL2:
	case TR_EL20:
		wxn = (vcpu_read_sys_reg(vcpu, SCTLR_EL2) & SCTLR_ELx_WXN);
		break;
	case TR_EL10:
		wxn = (__vcpu_sys_reg(vcpu, SCTLR_EL1) & SCTLR_ELx_WXN);
		break;
	}

	wr->pwxn = wr->uwxn = wxn;
	wr->pov = wi->poe;
	wr->uov = wi->e0poe;
}

static void compute_s1_hierarchical_permissions(struct kvm_vcpu *vcpu,
						struct s1_walk_info *wi,
						struct s1_walk_result *wr)
{
	/* Hierarchical part of AArch64.S1DirectBasePermissions() */
	if (wi->regime != TR_EL2) {
		switch (wr->APTable) {
		case 0b00:
			break;
		case 0b01:
			wr->ur = wr->uw = false;
			break;
		case 0b10:
			wr->pw = wr->uw = false;
			break;
		case 0b11:
			wr->pw = wr->ur = wr->uw = false;
			break;
		}

		wr->px &= !wr->PXNTable;
		wr->ux &= !wr->UXNTable;
	} else {
		if (wr->APTable & BIT(1))
			wr->pw = false;

		/* XN maps to UXN */
		wr->px &= !wr->UXNTable;
	}
}

#define perm_idx(v, r, i)	((vcpu_read_sys_reg((v), (r)) >> ((i) * 4)) & 0xf)

#define set_priv_perms(wr, r, w, x)	\
	do {				\
		(wr)->pr = (r);		\
		(wr)->pw = (w);		\
		(wr)->px = (x);		\
	} while (0)

#define set_unpriv_perms(wr, r, w, x)	\
	do {				\
		(wr)->ur = (r);		\
		(wr)->uw = (w);		\
		(wr)->ux = (x);		\
	} while (0)

#define set_priv_wxn(wr, v)		\
	do {				\
		(wr)->pwxn = (v);	\
	} while (0)

#define set_unpriv_wxn(wr, v)		\
	do {				\
		(wr)->uwxn = (v);	\
	} while (0)

/* Similar to AArch64.S1IndirectBasePermissions(), without GCS  */
#define set_perms(w, wr, ip)						\
	do {								\
		/* R_LLZDZ */						\
		switch ((ip)) {						\
		case 0b0000:						\
			set_ ## w ## _perms((wr), false, false, false);	\
			break;						\
		case 0b0001:						\
			set_ ## w ## _perms((wr), true , false, false);	\
			break;						\
		case 0b0010:						\
			set_ ## w ## _perms((wr), false, false, true );	\
			break;						\
		case 0b0011:						\
			set_ ## w ## _perms((wr), true , false, true );	\
			break;						\
		case 0b0100:						\
			set_ ## w ## _perms((wr), false, false, false);	\
			break;						\
		case 0b0101:						\
			set_ ## w ## _perms((wr), true , true , false);	\
			break;						\
		case 0b0110:						\
			set_ ## w ## _perms((wr), true , true , true );	\
			break;						\
		case 0b0111:						\
			set_ ## w ## _perms((wr), true , true , true );	\
			break;						\
		case 0b1000:						\
			set_ ## w ## _perms((wr), true , false, false);	\
			break;						\
		case 0b1001:						\
			set_ ## w ## _perms((wr), true , false, false);	\
			break;						\
		case 0b1010:						\
			set_ ## w ## _perms((wr), true , false, true );	\
			break;						\
		case 0b1011:						\
			set_ ## w ## _perms((wr), false, false, false);	\
			break;						\
		case 0b1100:						\
			set_ ## w ## _perms((wr), true , true , false);	\
			break;						\
		case 0b1101:						\
			set_ ## w ## _perms((wr), false, false, false);	\
			break;						\
		case 0b1110:						\
			set_ ## w ## _perms((wr), true , true , true );	\
			break;						\
		case 0b1111:						\
			set_ ## w ## _perms((wr), false, false, false);	\
			break;						\
		}							\
									\
		/* R_HJYGR */						\
		set_ ## w ## _wxn((wr), ((ip) == 0b0110));		\
									\
	} while (0)

static void compute_s1_indirect_permissions(struct kvm_vcpu *vcpu,
					    struct s1_walk_info *wi,
					    struct s1_walk_result *wr)
{
	u8 up, pp, idx;

	idx = pte_pi_index(wr->desc);

	switch (wi->regime) {
	case TR_EL10:
		pp = perm_idx(vcpu, PIR_EL1, idx);
		up = perm_idx(vcpu, PIRE0_EL1, idx);
		break;
	case TR_EL20:
		pp = perm_idx(vcpu, PIR_EL2, idx);
		up = perm_idx(vcpu, PIRE0_EL2, idx);
		break;
	case TR_EL2:
		pp = perm_idx(vcpu, PIR_EL2, idx);
		up = 0;
		break;
	}

	set_perms(priv, wr, pp);

	if (wi->regime != TR_EL2)
		set_perms(unpriv, wr, up);
	else
		set_unpriv_perms(wr, false, false, false);

	wr->pov = wi->poe && !(pp & BIT(3));
	wr->uov = wi->e0poe && !(up & BIT(3));

	/* R_VFPJF */
	if (wr->px && wr->uw) {
		set_priv_perms(wr, false, false, false);
		set_unpriv_perms(wr, false, false, false);
	}
}

static void compute_s1_overlay_permissions(struct kvm_vcpu *vcpu,
					   struct s1_walk_info *wi,
					   struct s1_walk_result *wr)
{
	u8 idx, pov_perms, uov_perms;

	idx = FIELD_GET(PTE_PO_IDX_MASK, wr->desc);

	switch (wi->regime) {
	case TR_EL10:
		pov_perms = perm_idx(vcpu, POR_EL1, idx);
		uov_perms = perm_idx(vcpu, POR_EL0, idx);
		break;
	case TR_EL20:
		pov_perms = perm_idx(vcpu, POR_EL2, idx);
		uov_perms = perm_idx(vcpu, POR_EL0, idx);
		break;
	case TR_EL2:
		pov_perms = perm_idx(vcpu, POR_EL2, idx);
		uov_perms = 0;
		break;
	}

	if (pov_perms & ~POE_RWX)
		pov_perms = POE_NONE;

	if (wi->poe && wr->pov) {
		wr->pr &= pov_perms & POE_R;
		wr->pw &= pov_perms & POE_W;
		wr->px &= pov_perms & POE_X;
	}

	if (uov_perms & ~POE_RWX)
		uov_perms = POE_NONE;

	if (wi->e0poe && wr->uov) {
		wr->ur &= uov_perms & POE_R;
		wr->uw &= uov_perms & POE_W;
		wr->ux &= uov_perms & POE_X;
	}
}

static void compute_s1_permissions(struct kvm_vcpu *vcpu,
				   struct s1_walk_info *wi,
				   struct s1_walk_result *wr)
{
	bool pan;

	if (!s1pie_enabled(vcpu, wi->regime))
		compute_s1_direct_permissions(vcpu, wi, wr);
	else
		compute_s1_indirect_permissions(vcpu, wi, wr);

	if (!wi->hpd)
		compute_s1_hierarchical_permissions(vcpu, wi, wr);

	if (wi->poe || wi->e0poe)
		compute_s1_overlay_permissions(vcpu, wi, wr);

	/* R_QXXPC */
	if (wr->pwxn) {
		if (!wr->pov && wr->pw)
			wr->px = false;
		if (wr->pov && wr->px)
			wr->pw = false;
	}

	/* R_NPBXC */
	if (wr->uwxn) {
		if (!wr->uov && wr->uw)
			wr->ux = false;
		if (wr->uov && wr->ux)
			wr->uw = false;
	}

	pan = wi->pan && (wr->ur || wr->uw ||
			  (pan3_enabled(vcpu, wi->regime) && wr->ux));
	wr->pw &= !pan;
	wr->pr &= !pan;
}

static u64 handle_at_slow(struct kvm_vcpu *vcpu, u32 op, u64 vaddr)
{
	struct s1_walk_result wr = {};
	struct s1_walk_info wi = {};
	bool perm_fail = false;
	int ret, idx;

	wi.regime = compute_translation_regime(vcpu, op);
	wi.as_el0 = (op == OP_AT_S1E0R || op == OP_AT_S1E0W);
	wi.pan = (op == OP_AT_S1E1RP || op == OP_AT_S1E1WP) &&
		 (*vcpu_cpsr(vcpu) & PSR_PAN_BIT);

	ret = setup_s1_walk(vcpu, &wi, &wr, vaddr);
	if (ret)
		goto compute_par;

	if (wr.level == S1_MMU_DISABLED)
		goto compute_par;

	idx = srcu_read_lock(&vcpu->kvm->srcu);

	ret = walk_s1(vcpu, &wi, &wr, vaddr);

	srcu_read_unlock(&vcpu->kvm->srcu, idx);

	if (ret)
		goto compute_par;

	compute_s1_permissions(vcpu, &wi, &wr);

	switch (op) {
	case OP_AT_S1E1RP:
	case OP_AT_S1E1R:
	case OP_AT_S1E2R:
		perm_fail = !wr.pr;
		break;
	case OP_AT_S1E1WP:
	case OP_AT_S1E1W:
	case OP_AT_S1E2W:
		perm_fail = !wr.pw;
		break;
	case OP_AT_S1E0R:
		perm_fail = !wr.ur;
		break;
	case OP_AT_S1E0W:
		perm_fail = !wr.uw;
		break;
	case OP_AT_S1E1A:
	case OP_AT_S1E2A:
		break;
	default:
		BUG();
	}

	if (perm_fail)
		fail_s1_walk(&wr, ESR_ELx_FSC_PERM_L(wr.level), false);

compute_par:
	return compute_par_s1(vcpu, &wr, wi.regime);
}

/*
 * Return the PAR_EL1 value as the result of a valid translation.
 *
 * If the translation is unsuccessful, the value may only contain
 * PAR_EL1.F, and cannot be taken at face value. It isn't an
 * indication of the translation having failed, only that the fast
 * path did not succeed, *unless* it indicates a S1 permission or
 * access fault.
 */
static u64 __kvm_at_s1e01_fast(struct kvm_vcpu *vcpu, u32 op, u64 vaddr)
{
	struct mmu_config config;
	struct kvm_s2_mmu *mmu;
	bool fail;
	u64 par;

	par = SYS_PAR_EL1_F;

	/*
	 * We've trapped, so everything is live on the CPU. As we will
	 * be switching contexts behind everybody's back, disable
	 * interrupts while holding the mmu lock.
	 */
	guard(write_lock_irqsave)(&vcpu->kvm->mmu_lock);

	/*
	 * If HCR_EL2.{E2H,TGE} == {1,1}, the MMU context is already
	 * the right one (as we trapped from vEL2). If not, save the
	 * full MMU context.
	 */
	if (vcpu_el2_e2h_is_set(vcpu) && vcpu_el2_tge_is_set(vcpu))
		goto skip_mmu_switch;

	/*
	 * Obtaining the S2 MMU for a L2 is horribly racy, and we may not
	 * find it (recycled by another vcpu, for example). When this
	 * happens, admit defeat immediately and use the SW (slow) path.
	 */
	mmu = lookup_s2_mmu(vcpu);
	if (!mmu)
		return par;

	__mmu_config_save(&config);

	write_sysreg_el1(vcpu_read_sys_reg(vcpu, TTBR0_EL1),	SYS_TTBR0);
	write_sysreg_el1(vcpu_read_sys_reg(vcpu, TTBR1_EL1),	SYS_TTBR1);
	write_sysreg_el1(vcpu_read_sys_reg(vcpu, TCR_EL1),	SYS_TCR);
	write_sysreg_el1(vcpu_read_sys_reg(vcpu, MAIR_EL1),	SYS_MAIR);
	if (kvm_has_tcr2(vcpu->kvm)) {
		write_sysreg_el1(vcpu_read_sys_reg(vcpu, TCR2_EL1), SYS_TCR2);
		if (kvm_has_s1pie(vcpu->kvm)) {
			write_sysreg_el1(vcpu_read_sys_reg(vcpu, PIR_EL1), SYS_PIR);
			write_sysreg_el1(vcpu_read_sys_reg(vcpu, PIRE0_EL1), SYS_PIRE0);
		}
		if (kvm_has_s1poe(vcpu->kvm)) {
			write_sysreg_el1(vcpu_read_sys_reg(vcpu, POR_EL1), SYS_POR);
			write_sysreg_s(vcpu_read_sys_reg(vcpu, POR_EL0), SYS_POR_EL0);
		}
	}
	write_sysreg_el1(vcpu_read_sys_reg(vcpu, SCTLR_EL1),	SYS_SCTLR);
	__load_stage2(mmu, mmu->arch);

skip_mmu_switch:
<<<<<<< HEAD
	/* Temporarily switch back to guest context */
	write_sysreg(vcpu->arch.hcr_el2, hcr_el2);
=======
	/* Clear TGE, enable S2 translation, we're rolling */
	write_sysreg_hcr((config.hcr & ~HCR_TGE) | HCR_VM);
>>>>>>> bf809a0a
	isb();

	switch (op) {
	case OP_AT_S1E1RP:
	case OP_AT_S1E1WP:
		fail = at_s1e1p_fast(vcpu, op, vaddr);
		break;
	case OP_AT_S1E1R:
		fail = __kvm_at(OP_AT_S1E1R, vaddr);
		break;
	case OP_AT_S1E1W:
		fail = __kvm_at(OP_AT_S1E1W, vaddr);
		break;
	case OP_AT_S1E0R:
		fail = __kvm_at(OP_AT_S1E0R, vaddr);
		break;
	case OP_AT_S1E0W:
		fail = __kvm_at(OP_AT_S1E0W, vaddr);
		break;
	case OP_AT_S1E1A:
		fail = __kvm_at(OP_AT_S1E1A, vaddr);
		break;
	default:
		WARN_ON_ONCE(1);
		fail = true;
		break;
	}

	if (!fail)
		par = read_sysreg_par();

	write_sysreg(HCR_HOST_VHE_FLAGS, hcr_el2);

	if (!(vcpu_el2_e2h_is_set(vcpu) && vcpu_el2_tge_is_set(vcpu)))
		__mmu_config_restore(&config);

	return par;
}

static bool par_check_s1_perm_fault(u64 par)
{
	u8 fst = FIELD_GET(SYS_PAR_EL1_FST, par);

	return  ((fst & ESR_ELx_FSC_TYPE) == ESR_ELx_FSC_PERM &&
		 !(par & SYS_PAR_EL1_S));
}

static bool par_check_s1_access_fault(u64 par)
{
	u8 fst = FIELD_GET(SYS_PAR_EL1_FST, par);

	return  ((fst & ESR_ELx_FSC_TYPE) == ESR_ELx_FSC_ACCESS &&
		 !(par & SYS_PAR_EL1_S));
}

void __kvm_at_s1e01(struct kvm_vcpu *vcpu, u32 op, u64 vaddr)
{
	u64 par = __kvm_at_s1e01_fast(vcpu, op, vaddr);

	/*
	 * If PAR_EL1 reports that AT failed on a S1 permission or access
	 * fault, we know for sure that the PTW was able to walk the S1
	 * tables and there's nothing else to do.
	 *
	 * If AT failed for any other reason, then we must walk the guest S1
	 * to emulate the instruction.
	 */
	if ((par & SYS_PAR_EL1_F) &&
	    !par_check_s1_perm_fault(par) &&
	    !par_check_s1_access_fault(par))
		par = handle_at_slow(vcpu, op, vaddr);

	vcpu_write_sys_reg(vcpu, par, PAR_EL1);
}

void __kvm_at_s1e2(struct kvm_vcpu *vcpu, u32 op, u64 vaddr)
{
	u64 par;

	/*
	 * We've trapped, so everything is live on the CPU. As we will be
	 * switching context behind everybody's back, disable interrupts...
	 */
	scoped_guard(write_lock_irqsave, &vcpu->kvm->mmu_lock) {
		u64 val, hcr;
		bool fail;

		val = hcr = read_sysreg(hcr_el2);
		val &= ~HCR_TGE;
		val |= HCR_VM;

		if (!vcpu_el2_e2h_is_set(vcpu))
			val |= HCR_NV | HCR_NV1;

		write_sysreg_hcr(val);
		isb();

		par = SYS_PAR_EL1_F;

		switch (op) {
		case OP_AT_S1E2R:
			fail = __kvm_at(OP_AT_S1E1R, vaddr);
			break;
		case OP_AT_S1E2W:
			fail = __kvm_at(OP_AT_S1E1W, vaddr);
			break;
		case OP_AT_S1E2A:
			fail = __kvm_at(OP_AT_S1E1A, vaddr);
			break;
		default:
			WARN_ON_ONCE(1);
			fail = true;
		}

		isb();

		if (!fail)
			par = read_sysreg_par();

		write_sysreg_hcr(hcr);
		isb();
	}

	/* We failed the translation, let's replay it in slow motion */
	if ((par & SYS_PAR_EL1_F) && !par_check_s1_perm_fault(par))
		par = handle_at_slow(vcpu, op, vaddr);

	vcpu_write_sys_reg(vcpu, par, PAR_EL1);
}

void __kvm_at_s12(struct kvm_vcpu *vcpu, u32 op, u64 vaddr)
{
	struct kvm_s2_trans out = {};
	u64 ipa, par;
	bool write;
	int ret;

	/* Do the stage-1 translation */
	switch (op) {
	case OP_AT_S12E1R:
		op = OP_AT_S1E1R;
		write = false;
		break;
	case OP_AT_S12E1W:
		op = OP_AT_S1E1W;
		write = true;
		break;
	case OP_AT_S12E0R:
		op = OP_AT_S1E0R;
		write = false;
		break;
	case OP_AT_S12E0W:
		op = OP_AT_S1E0W;
		write = true;
		break;
	default:
		WARN_ON_ONCE(1);
		return;
	}

	__kvm_at_s1e01(vcpu, op, vaddr);
	par = vcpu_read_sys_reg(vcpu, PAR_EL1);
	if (par & SYS_PAR_EL1_F)
		return;

	/*
	 * If we only have a single stage of translation (E2H=0 or
	 * TGE=1), exit early. Same thing if {VM,DC}=={0,0}.
	 */
	if (!vcpu_el2_e2h_is_set(vcpu) || vcpu_el2_tge_is_set(vcpu) ||
	    !(vcpu_read_sys_reg(vcpu, HCR_EL2) & (HCR_VM | HCR_DC)))
		return;

	/* Do the stage-2 translation */
	ipa = (par & GENMASK_ULL(47, 12)) | (vaddr & GENMASK_ULL(11, 0));
	out.esr = 0;
	ret = kvm_walk_nested_s2(vcpu, ipa, &out);
	if (ret < 0)
		return;

	/* Check the access permission */
	if (!out.esr &&
	    ((!write && !out.readable) || (write && !out.writable)))
		out.esr = ESR_ELx_FSC_PERM_L(out.level & 0x3);

	par = compute_par_s12(vcpu, par, &out);
	vcpu_write_sys_reg(vcpu, par, PAR_EL1);
}

/*
 * Translate a VA for a given EL in a given translation regime, with
 * or without PAN. This requires wi->{regime, as_el0, pan} to be
 * set. The rest of the wi and wr should be 0-initialised.
 */
int __kvm_translate_va(struct kvm_vcpu *vcpu, struct s1_walk_info *wi,
		       struct s1_walk_result *wr, u64 va)
{
	int ret;

	ret = setup_s1_walk(vcpu, wi, wr, va);
	if (ret)
		return ret;

	if (wr->level == S1_MMU_DISABLED) {
		wr->ur = wr->uw = wr->ux = true;
		wr->pr = wr->pw = wr->px = true;
	} else {
		ret = walk_s1(vcpu, wi, wr, va);
		if (ret)
			return ret;

		compute_s1_permissions(vcpu, wi, wr);
	}

	return 0;
}<|MERGE_RESOLUTION|>--- conflicted
+++ resolved
@@ -490,11 +490,6 @@
 
 static void __mmu_config_restore(struct mmu_config *config)
 {
-<<<<<<< HEAD
-=======
-	write_sysreg_hcr(config->hcr);
-
->>>>>>> bf809a0a
 	/*
 	 * ARM errata 1165522 and 1530923 require TGE to be 1 before
 	 * we update the guest state.
@@ -1249,13 +1244,8 @@
 	__load_stage2(mmu, mmu->arch);
 
 skip_mmu_switch:
-<<<<<<< HEAD
 	/* Temporarily switch back to guest context */
-	write_sysreg(vcpu->arch.hcr_el2, hcr_el2);
-=======
-	/* Clear TGE, enable S2 translation, we're rolling */
-	write_sysreg_hcr((config.hcr & ~HCR_TGE) | HCR_VM);
->>>>>>> bf809a0a
+	write_sysreg_hcr(vcpu->arch.hcr_el2);
 	isb();
 
 	switch (op) {
@@ -1287,7 +1277,7 @@
 	if (!fail)
 		par = read_sysreg_par();
 
-	write_sysreg(HCR_HOST_VHE_FLAGS, hcr_el2);
+	write_sysreg_hcr(HCR_HOST_VHE_FLAGS);
 
 	if (!(vcpu_el2_e2h_is_set(vcpu) && vcpu_el2_tge_is_set(vcpu)))
 		__mmu_config_restore(&config);
