/*
 * arch/arm/mach-ixp4xx/include/mach/memory.h
 *
 * Copyright (c) 2001-2004 MontaVista Software, Inc.
 */

#ifndef __ASM_ARCH_MEMORY_H
#define __ASM_ARCH_MEMORY_H

#include <asm/sizes.h>

/*
 * Physical DRAM offset.
 */
#define PLAT_PHYS_OFFSET	UL(0x00000000)
<<<<<<< HEAD

#if !defined(__ASSEMBLY__) && defined(CONFIG_PCI)

void ixp4xx_adjust_zones(unsigned long *size, unsigned long *holes);

#define arch_adjust_zones(size, holes) \
	ixp4xx_adjust_zones(size, holes)

#define ISA_DMA_THRESHOLD (SZ_64M - 1)
#define MAX_DMA_ADDRESS		(PAGE_OFFSET + SZ_64M)
=======
>>>>>>> d762f438

#ifdef CONFIG_PCI
#define ARM_DMA_ZONE_SIZE	SZ_64M
#endif

#endif<|MERGE_RESOLUTION|>--- conflicted
+++ resolved
@@ -13,19 +13,6 @@
  * Physical DRAM offset.
  */
 #define PLAT_PHYS_OFFSET	UL(0x00000000)
-<<<<<<< HEAD
-
-#if !defined(__ASSEMBLY__) && defined(CONFIG_PCI)
-
-void ixp4xx_adjust_zones(unsigned long *size, unsigned long *holes);
-
-#define arch_adjust_zones(size, holes) \
-	ixp4xx_adjust_zones(size, holes)
-
-#define ISA_DMA_THRESHOLD (SZ_64M - 1)
-#define MAX_DMA_ADDRESS		(PAGE_OFFSET + SZ_64M)
-=======
->>>>>>> d762f438
 
 #ifdef CONFIG_PCI
 #define ARM_DMA_ZONE_SIZE	SZ_64M
