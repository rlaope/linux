--- conflicted
+++ resolved
@@ -129,10 +129,6 @@
 static void orphan_delete(struct ubifs_info *c, struct ubifs_orphan *orph)
 {
 	if (orph->del) {
-<<<<<<< HEAD
-		spin_unlock(&c->orphan_lock);
-=======
->>>>>>> bb831786
 		dbg_gen("deleted twice ino %lu", orph->inum);
 		return;
 	}
@@ -141,10 +137,6 @@
 		orph->del = 1;
 		orph->dnext = c->orph_dnext;
 		c->orph_dnext = orph;
-<<<<<<< HEAD
-		spin_unlock(&c->orphan_lock);
-=======
->>>>>>> bb831786
 		dbg_gen("delete later ino %lu", orph->inum);
 		return;
 	}
