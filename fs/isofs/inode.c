--- conflicted
+++ resolved
@@ -1557,10 +1557,7 @@
 	.fs_flags	= FS_REQUIRES_DEV,
 };
 MODULE_ALIAS_FS("iso9660");
-<<<<<<< HEAD
-=======
 MODULE_ALIAS("iso9660");
->>>>>>> e4aa937e
 
 static int __init init_iso9660_fs(void)
 {
