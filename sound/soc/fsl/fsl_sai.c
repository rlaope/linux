// SPDX-License-Identifier: GPL-2.0+
//
// Freescale ALSA SoC Digital Audio Interface (SAI) driver.
//
// Copyright 2012-2015 Freescale Semiconductor, Inc.

#include <linux/clk.h>
#include <linux/delay.h>
#include <linux/dmaengine.h>
#include <linux/module.h>
#include <linux/of_address.h>
#include <linux/of_device.h>
#include <linux/pm_qos.h>
#include <linux/pm_runtime.h>
#include <linux/regmap.h>
#include <linux/slab.h>
#include <linux/time.h>
#include <sound/core.h>
#include <sound/dmaengine_pcm.h>
#include <sound/pcm_params.h>
#include <linux/mfd/syscon.h>
#include <linux/mfd/syscon/imx6q-iomuxc-gpr.h>

#include "fsl_sai.h"
#include "imx-pcm.h"

#define FSL_SAI_FLAGS (FSL_SAI_CSR_SEIE |\
		       FSL_SAI_CSR_FEIE)

static const unsigned int fsl_sai_rates[] = {
	8000, 11025, 12000, 16000, 22050,
	24000, 32000, 44100, 48000, 64000,
	88200, 96000, 176400, 192000
};

static const struct snd_pcm_hw_constraint_list fsl_sai_rate_constraints = {
	.count = ARRAY_SIZE(fsl_sai_rates),
	.list = fsl_sai_rates,
};

/**
 * fsl_sai_dir_is_synced - Check if stream is synced by the opposite stream
 *
 * SAI supports synchronous mode using bit/frame clocks of either Transmitter's
 * or Receiver's for both streams. This function is used to check if clocks of
 * the stream's are synced by the opposite stream.
 *
 * @sai: SAI context
 * @dir: stream direction
 */
static inline bool fsl_sai_dir_is_synced(struct fsl_sai *sai, int dir)
{
	int adir = (dir == TX) ? RX : TX;

	/* current dir in async mode while opposite dir in sync mode */
	return !sai->synchronous[dir] && sai->synchronous[adir];
}

static irqreturn_t fsl_sai_isr(int irq, void *devid)
{
	struct fsl_sai *sai = (struct fsl_sai *)devid;
	unsigned int ofs = sai->soc_data->reg_offset;
	struct device *dev = &sai->pdev->dev;
	u32 flags, xcsr, mask;
	irqreturn_t iret = IRQ_NONE;

	/*
	 * Both IRQ status bits and IRQ mask bits are in the xCSR but
	 * different shifts. And we here create a mask only for those
	 * IRQs that we activated.
	 */
	mask = (FSL_SAI_FLAGS >> FSL_SAI_CSR_xIE_SHIFT) << FSL_SAI_CSR_xF_SHIFT;

	/* Tx IRQ */
	regmap_read(sai->regmap, FSL_SAI_TCSR(ofs), &xcsr);
	flags = xcsr & mask;

	if (flags)
		iret = IRQ_HANDLED;
	else
		goto irq_rx;

	if (flags & FSL_SAI_CSR_WSF)
		dev_dbg(dev, "isr: Start of Tx word detected\n");

	if (flags & FSL_SAI_CSR_SEF)
		dev_dbg(dev, "isr: Tx Frame sync error detected\n");

	if (flags & FSL_SAI_CSR_FEF) {
		dev_dbg(dev, "isr: Transmit underrun detected\n");
		/* FIFO reset for safety */
		xcsr |= FSL_SAI_CSR_FR;
	}

	if (flags & FSL_SAI_CSR_FWF)
		dev_dbg(dev, "isr: Enabled transmit FIFO is empty\n");

	if (flags & FSL_SAI_CSR_FRF)
		dev_dbg(dev, "isr: Transmit FIFO watermark has been reached\n");

	flags &= FSL_SAI_CSR_xF_W_MASK;
	xcsr &= ~FSL_SAI_CSR_xF_MASK;

	if (flags)
		regmap_write(sai->regmap, FSL_SAI_TCSR(ofs), flags | xcsr);

irq_rx:
	/* Rx IRQ */
	regmap_read(sai->regmap, FSL_SAI_RCSR(ofs), &xcsr);
	flags = xcsr & mask;

	if (flags)
		iret = IRQ_HANDLED;
	else
		goto out;

	if (flags & FSL_SAI_CSR_WSF)
		dev_dbg(dev, "isr: Start of Rx word detected\n");

	if (flags & FSL_SAI_CSR_SEF)
		dev_dbg(dev, "isr: Rx Frame sync error detected\n");

	if (flags & FSL_SAI_CSR_FEF) {
		dev_dbg(dev, "isr: Receive overflow detected\n");
		/* FIFO reset for safety */
		xcsr |= FSL_SAI_CSR_FR;
	}

	if (flags & FSL_SAI_CSR_FWF)
		dev_dbg(dev, "isr: Enabled receive FIFO is full\n");

	if (flags & FSL_SAI_CSR_FRF)
		dev_dbg(dev, "isr: Receive FIFO watermark has been reached\n");

	flags &= FSL_SAI_CSR_xF_W_MASK;
	xcsr &= ~FSL_SAI_CSR_xF_MASK;

	if (flags)
		regmap_write(sai->regmap, FSL_SAI_RCSR(ofs), flags | xcsr);

out:
	return iret;
}

static int fsl_sai_set_dai_tdm_slot(struct snd_soc_dai *cpu_dai, u32 tx_mask,
				u32 rx_mask, int slots, int slot_width)
{
	struct fsl_sai *sai = snd_soc_dai_get_drvdata(cpu_dai);

	sai->slots = slots;
	sai->slot_width = slot_width;

	return 0;
}

static int fsl_sai_set_dai_bclk_ratio(struct snd_soc_dai *dai,
				      unsigned int ratio)
{
	struct fsl_sai *sai = snd_soc_dai_get_drvdata(dai);

	sai->bclk_ratio = ratio;

	return 0;
}

static int fsl_sai_set_dai_sysclk_tr(struct snd_soc_dai *cpu_dai,
		int clk_id, unsigned int freq, bool tx)
{
	struct fsl_sai *sai = snd_soc_dai_get_drvdata(cpu_dai);
	unsigned int ofs = sai->soc_data->reg_offset;
	u32 val_cr2 = 0;

	switch (clk_id) {
	case FSL_SAI_CLK_BUS:
		val_cr2 |= FSL_SAI_CR2_MSEL_BUS;
		break;
	case FSL_SAI_CLK_MAST1:
		val_cr2 |= FSL_SAI_CR2_MSEL_MCLK1;
		break;
	case FSL_SAI_CLK_MAST2:
		val_cr2 |= FSL_SAI_CR2_MSEL_MCLK2;
		break;
	case FSL_SAI_CLK_MAST3:
		val_cr2 |= FSL_SAI_CR2_MSEL_MCLK3;
		break;
	default:
		return -EINVAL;
	}

	regmap_update_bits(sai->regmap, FSL_SAI_xCR2(tx, ofs),
			   FSL_SAI_CR2_MSEL_MASK, val_cr2);

	return 0;
}

static int fsl_sai_set_dai_sysclk(struct snd_soc_dai *cpu_dai,
		int clk_id, unsigned int freq, int dir)
{
	int ret;

	if (dir == SND_SOC_CLOCK_IN)
		return 0;

	ret = fsl_sai_set_dai_sysclk_tr(cpu_dai, clk_id, freq, true);
	if (ret) {
		dev_err(cpu_dai->dev, "Cannot set tx sysclk: %d\n", ret);
		return ret;
	}

	ret = fsl_sai_set_dai_sysclk_tr(cpu_dai, clk_id, freq, false);
	if (ret)
		dev_err(cpu_dai->dev, "Cannot set rx sysclk: %d\n", ret);

	return ret;
}

static int fsl_sai_set_dai_fmt_tr(struct snd_soc_dai *cpu_dai,
				unsigned int fmt, bool tx)
{
	struct fsl_sai *sai = snd_soc_dai_get_drvdata(cpu_dai);
	unsigned int ofs = sai->soc_data->reg_offset;
	u32 val_cr2 = 0, val_cr4 = 0;

	if (!sai->is_lsb_first)
		val_cr4 |= FSL_SAI_CR4_MF;

	/* DAI mode */
	switch (fmt & SND_SOC_DAIFMT_FORMAT_MASK) {
	case SND_SOC_DAIFMT_I2S:
		/*
		 * Frame low, 1clk before data, one word length for frame sync,
		 * frame sync starts one serial clock cycle earlier,
		 * that is, together with the last bit of the previous
		 * data word.
		 */
		val_cr2 |= FSL_SAI_CR2_BCP;
		val_cr4 |= FSL_SAI_CR4_FSE | FSL_SAI_CR4_FSP;
		break;
	case SND_SOC_DAIFMT_LEFT_J:
		/*
		 * Frame high, one word length for frame sync,
		 * frame sync asserts with the first bit of the frame.
		 */
		val_cr2 |= FSL_SAI_CR2_BCP;
		break;
	case SND_SOC_DAIFMT_DSP_A:
		/*
		 * Frame high, 1clk before data, one bit for frame sync,
		 * frame sync starts one serial clock cycle earlier,
		 * that is, together with the last bit of the previous
		 * data word.
		 */
		val_cr2 |= FSL_SAI_CR2_BCP;
		val_cr4 |= FSL_SAI_CR4_FSE;
		sai->is_dsp_mode = true;
		break;
	case SND_SOC_DAIFMT_DSP_B:
		/*
		 * Frame high, one bit for frame sync,
		 * frame sync asserts with the first bit of the frame.
		 */
		val_cr2 |= FSL_SAI_CR2_BCP;
		sai->is_dsp_mode = true;
		break;
	case SND_SOC_DAIFMT_RIGHT_J:
		/* To be done */
	default:
		return -EINVAL;
	}

	/* DAI clock inversion */
	switch (fmt & SND_SOC_DAIFMT_INV_MASK) {
	case SND_SOC_DAIFMT_IB_IF:
		/* Invert both clocks */
		val_cr2 ^= FSL_SAI_CR2_BCP;
		val_cr4 ^= FSL_SAI_CR4_FSP;
		break;
	case SND_SOC_DAIFMT_IB_NF:
		/* Invert bit clock */
		val_cr2 ^= FSL_SAI_CR2_BCP;
		break;
	case SND_SOC_DAIFMT_NB_IF:
		/* Invert frame clock */
		val_cr4 ^= FSL_SAI_CR4_FSP;
		break;
	case SND_SOC_DAIFMT_NB_NF:
		/* Nothing to do for both normal cases */
		break;
	default:
		return -EINVAL;
	}

	/* DAI clock provider masks */
	switch (fmt & SND_SOC_DAIFMT_CLOCK_PROVIDER_MASK) {
	case SND_SOC_DAIFMT_CBC_CFC:
		val_cr2 |= FSL_SAI_CR2_BCD_MSTR;
		val_cr4 |= FSL_SAI_CR4_FSD_MSTR;
		sai->is_consumer_mode = false;
		break;
	case SND_SOC_DAIFMT_CBP_CFP:
		sai->is_consumer_mode = true;
		break;
	case SND_SOC_DAIFMT_CBC_CFP:
		val_cr2 |= FSL_SAI_CR2_BCD_MSTR;
		sai->is_consumer_mode = false;
		break;
	case SND_SOC_DAIFMT_CBP_CFC:
		val_cr4 |= FSL_SAI_CR4_FSD_MSTR;
		sai->is_consumer_mode = true;
		break;
	default:
		return -EINVAL;
	}

	regmap_update_bits(sai->regmap, FSL_SAI_xCR2(tx, ofs),
			   FSL_SAI_CR2_BCP | FSL_SAI_CR2_BCD_MSTR, val_cr2);
	regmap_update_bits(sai->regmap, FSL_SAI_xCR4(tx, ofs),
			   FSL_SAI_CR4_MF | FSL_SAI_CR4_FSE |
			   FSL_SAI_CR4_FSP | FSL_SAI_CR4_FSD_MSTR, val_cr4);

	return 0;
}

static int fsl_sai_set_dai_fmt(struct snd_soc_dai *cpu_dai, unsigned int fmt)
{
	int ret;

	ret = fsl_sai_set_dai_fmt_tr(cpu_dai, fmt, true);
	if (ret) {
		dev_err(cpu_dai->dev, "Cannot set tx format: %d\n", ret);
		return ret;
	}

	ret = fsl_sai_set_dai_fmt_tr(cpu_dai, fmt, false);
	if (ret)
		dev_err(cpu_dai->dev, "Cannot set rx format: %d\n", ret);

	return ret;
}

static int fsl_sai_set_bclk(struct snd_soc_dai *dai, bool tx, u32 freq)
{
	struct fsl_sai *sai = snd_soc_dai_get_drvdata(dai);
	unsigned int reg, ofs = sai->soc_data->reg_offset;
	unsigned long clk_rate;
	u32 savediv = 0, ratio, bestdiff = freq;
	int adir = tx ? RX : TX;
	int dir = tx ? TX : RX;
	u32 id;
	bool support_1_1_ratio = sai->verid.version >= 0x0301;

	/* Don't apply to consumer mode */
	if (sai->is_consumer_mode)
		return 0;

	/*
	 * There is no point in polling MCLK0 if it is identical to MCLK1.
	 * And given that MQS use case has to use MCLK1 though two clocks
	 * are the same, we simply skip MCLK0 and start to find from MCLK1.
	 */
	id = sai->soc_data->mclk0_is_mclk1 ? 1 : 0;

	for (; id < FSL_SAI_MCLK_MAX; id++) {
		int diff;

		clk_rate = clk_get_rate(sai->mclk_clk[id]);
		if (!clk_rate)
			continue;

		ratio = DIV_ROUND_CLOSEST(clk_rate, freq);
		if (!ratio || ratio > 512)
			continue;
		if (ratio == 1 && !support_1_1_ratio)
			continue;
		if ((ratio & 1) && ratio > 1)
			continue;

		diff = abs((long)clk_rate - ratio * freq);

		/*
		 * Drop the source that can not be
		 * divided into the required rate.
		 */
		if (diff != 0 && clk_rate / diff < 1000)
			continue;

		dev_dbg(dai->dev,
			"ratio %d for freq %dHz based on clock %ldHz\n",
			ratio, freq, clk_rate);


		if (diff < bestdiff) {
			savediv = ratio;
			sai->mclk_id[tx] = id;
			bestdiff = diff;
		}

		if (diff == 0)
			break;
	}

	if (savediv == 0) {
		dev_err(dai->dev, "failed to derive required %cx rate: %d\n",
				tx ? 'T' : 'R', freq);
		return -EINVAL;
	}

	dev_dbg(dai->dev, "best fit: clock id=%d, div=%d, deviation =%d\n",
			sai->mclk_id[tx], savediv, bestdiff);

	/*
	 * 1) For Asynchronous mode, we must set RCR2 register for capture, and
	 *    set TCR2 register for playback.
	 * 2) For Tx sync with Rx clock, we must set RCR2 register for playback
	 *    and capture.
	 * 3) For Rx sync with Tx clock, we must set TCR2 register for playback
	 *    and capture.
	 * 4) For Tx and Rx are both Synchronous with another SAI, we just
	 *    ignore it.
	 */
	if (fsl_sai_dir_is_synced(sai, adir))
		reg = FSL_SAI_xCR2(!tx, ofs);
	else if (!sai->synchronous[dir])
		reg = FSL_SAI_xCR2(tx, ofs);
	else
		return 0;

	regmap_update_bits(sai->regmap, reg, FSL_SAI_CR2_MSEL_MASK,
			   FSL_SAI_CR2_MSEL(sai->mclk_id[tx]));

	if (savediv == 1)
		regmap_update_bits(sai->regmap, reg,
				   FSL_SAI_CR2_DIV_MASK | FSL_SAI_CR2_BYP,
				   FSL_SAI_CR2_BYP);
	else
		regmap_update_bits(sai->regmap, reg,
				   FSL_SAI_CR2_DIV_MASK | FSL_SAI_CR2_BYP,
				   savediv / 2 - 1);

	return 0;
}

static int fsl_sai_hw_params(struct snd_pcm_substream *substream,
		struct snd_pcm_hw_params *params,
		struct snd_soc_dai *cpu_dai)
{
	struct fsl_sai *sai = snd_soc_dai_get_drvdata(cpu_dai);
	unsigned int ofs = sai->soc_data->reg_offset;
	bool tx = substream->stream == SNDRV_PCM_STREAM_PLAYBACK;
	unsigned int channels = params_channels(params);
	u32 word_width = params_width(params);
	u32 val_cr4 = 0, val_cr5 = 0;
	u32 slots = (channels == 1) ? 2 : channels;
	u32 slot_width = word_width;
	int adir = tx ? RX : TX;
	u32 pins;
	int ret;

	if (sai->slots)
		slots = sai->slots;

	if (sai->slot_width)
		slot_width = sai->slot_width;

	pins = DIV_ROUND_UP(channels, slots);

	if (!sai->is_consumer_mode) {
		if (sai->bclk_ratio)
			ret = fsl_sai_set_bclk(cpu_dai, tx,
					       sai->bclk_ratio *
					       params_rate(params));
		else
			ret = fsl_sai_set_bclk(cpu_dai, tx,
					       slots * slot_width *
					       params_rate(params));
		if (ret)
			return ret;

		/* Do not enable the clock if it is already enabled */
		if (!(sai->mclk_streams & BIT(substream->stream))) {
			ret = clk_prepare_enable(sai->mclk_clk[sai->mclk_id[tx]]);
			if (ret)
				return ret;

			sai->mclk_streams |= BIT(substream->stream);
		}
	}

	if (!sai->is_dsp_mode)
		val_cr4 |= FSL_SAI_CR4_SYWD(slot_width);

	val_cr5 |= FSL_SAI_CR5_WNW(slot_width);
	val_cr5 |= FSL_SAI_CR5_W0W(slot_width);

	if (sai->is_lsb_first)
		val_cr5 |= FSL_SAI_CR5_FBT(0);
	else
		val_cr5 |= FSL_SAI_CR5_FBT(word_width - 1);

	val_cr4 |= FSL_SAI_CR4_FRSZ(slots);

	/* Set to output mode to avoid tri-stated data pins */
	if (tx)
		val_cr4 |= FSL_SAI_CR4_CHMOD;

	/*
	 * For SAI provider mode, when Tx(Rx) sync with Rx(Tx) clock, Rx(Tx) will
	 * generate bclk and frame clock for Tx(Rx), we should set RCR4(TCR4),
	 * RCR5(TCR5) for playback(capture), or there will be sync error.
	 */

	if (!sai->is_consumer_mode && fsl_sai_dir_is_synced(sai, adir)) {
		regmap_update_bits(sai->regmap, FSL_SAI_xCR4(!tx, ofs),
				   FSL_SAI_CR4_SYWD_MASK | FSL_SAI_CR4_FRSZ_MASK |
				   FSL_SAI_CR4_CHMOD_MASK,
				   val_cr4);
		regmap_update_bits(sai->regmap, FSL_SAI_xCR5(!tx, ofs),
				   FSL_SAI_CR5_WNW_MASK | FSL_SAI_CR5_W0W_MASK |
				   FSL_SAI_CR5_FBT_MASK, val_cr5);
	}

	if (sai->soc_data->pins > 1)
		regmap_update_bits(sai->regmap, FSL_SAI_xCR4(tx, ofs),
				   FSL_SAI_CR4_FCOMB_MASK, FSL_SAI_CR4_FCOMB_SOFT);

	regmap_update_bits(sai->regmap, FSL_SAI_xCR3(tx, ofs),
			   FSL_SAI_CR3_TRCE_MASK,
			   FSL_SAI_CR3_TRCE((1 << pins) - 1));
	regmap_update_bits(sai->regmap, FSL_SAI_xCR4(tx, ofs),
			   FSL_SAI_CR4_SYWD_MASK | FSL_SAI_CR4_FRSZ_MASK |
			   FSL_SAI_CR4_CHMOD_MASK,
			   val_cr4);
	regmap_update_bits(sai->regmap, FSL_SAI_xCR5(tx, ofs),
			   FSL_SAI_CR5_WNW_MASK | FSL_SAI_CR5_W0W_MASK |
			   FSL_SAI_CR5_FBT_MASK, val_cr5);
	regmap_write(sai->regmap, FSL_SAI_xMR(tx),
		     ~0UL - ((1 << min(channels, slots)) - 1));

	return 0;
}

static int fsl_sai_hw_free(struct snd_pcm_substream *substream,
		struct snd_soc_dai *cpu_dai)
{
	struct fsl_sai *sai = snd_soc_dai_get_drvdata(cpu_dai);
	bool tx = substream->stream == SNDRV_PCM_STREAM_PLAYBACK;
	unsigned int ofs = sai->soc_data->reg_offset;

	regmap_update_bits(sai->regmap, FSL_SAI_xCR3(tx, ofs),
			   FSL_SAI_CR3_TRCE_MASK, 0);

	if (!sai->is_consumer_mode &&
			sai->mclk_streams & BIT(substream->stream)) {
		clk_disable_unprepare(sai->mclk_clk[sai->mclk_id[tx]]);
		sai->mclk_streams &= ~BIT(substream->stream);
	}

	return 0;
}

static void fsl_sai_config_disable(struct fsl_sai *sai, int dir)
{
	unsigned int ofs = sai->soc_data->reg_offset;
	bool tx = dir == TX;
	u32 xcsr, count = 100;

	regmap_update_bits(sai->regmap, FSL_SAI_xCSR(tx, ofs),
			   FSL_SAI_CSR_TERE, 0);

	/* TERE will remain set till the end of current frame */
	do {
		udelay(10);
		regmap_read(sai->regmap, FSL_SAI_xCSR(tx, ofs), &xcsr);
	} while (--count && xcsr & FSL_SAI_CSR_TERE);

	regmap_update_bits(sai->regmap, FSL_SAI_xCSR(tx, ofs),
			   FSL_SAI_CSR_FR, FSL_SAI_CSR_FR);

	/*
	 * For sai master mode, after several open/close sai,
	 * there will be no frame clock, and can't recover
	 * anymore. Add software reset to fix this issue.
	 * This is a hardware bug, and will be fix in the
	 * next sai version.
	 */
	if (!sai->is_consumer_mode) {
		/* Software Reset */
		regmap_write(sai->regmap, FSL_SAI_xCSR(tx, ofs), FSL_SAI_CSR_SR);
		/* Clear SR bit to finish the reset */
		regmap_write(sai->regmap, FSL_SAI_xCSR(tx, ofs), 0);
	}
}

static int fsl_sai_trigger(struct snd_pcm_substream *substream, int cmd,
		struct snd_soc_dai *cpu_dai)
{
	struct fsl_sai *sai = snd_soc_dai_get_drvdata(cpu_dai);
	unsigned int ofs = sai->soc_data->reg_offset;

	bool tx = substream->stream == SNDRV_PCM_STREAM_PLAYBACK;
	int adir = tx ? RX : TX;
	int dir = tx ? TX : RX;
	u32 xcsr;

	/*
	 * Asynchronous mode: Clear SYNC for both Tx and Rx.
	 * Rx sync with Tx clocks: Clear SYNC for Tx, set it for Rx.
	 * Tx sync with Rx clocks: Clear SYNC for Rx, set it for Tx.
	 */
	regmap_update_bits(sai->regmap, FSL_SAI_TCR2(ofs), FSL_SAI_CR2_SYNC,
			   sai->synchronous[TX] ? FSL_SAI_CR2_SYNC : 0);
	regmap_update_bits(sai->regmap, FSL_SAI_RCR2(ofs), FSL_SAI_CR2_SYNC,
			   sai->synchronous[RX] ? FSL_SAI_CR2_SYNC : 0);

	/*
	 * It is recommended that the transmitter is the last enabled
	 * and the first disabled.
	 */
	switch (cmd) {
	case SNDRV_PCM_TRIGGER_START:
	case SNDRV_PCM_TRIGGER_RESUME:
	case SNDRV_PCM_TRIGGER_PAUSE_RELEASE:
		regmap_update_bits(sai->regmap, FSL_SAI_xCSR(tx, ofs),
				   FSL_SAI_CSR_FRDE, FSL_SAI_CSR_FRDE);

		regmap_update_bits(sai->regmap, FSL_SAI_xCSR(tx, ofs),
				   FSL_SAI_CSR_TERE, FSL_SAI_CSR_TERE);
		/*
		 * Enable the opposite direction for synchronous mode
		 * 1. Tx sync with Rx: only set RE for Rx; set TE & RE for Tx
		 * 2. Rx sync with Tx: only set TE for Tx; set RE & TE for Rx
		 *
		 * RM recommends to enable RE after TE for case 1 and to enable
		 * TE after RE for case 2, but we here may not always guarantee
		 * that happens: "arecord 1.wav; aplay 2.wav" in case 1 enables
		 * TE after RE, which is against what RM recommends but should
		 * be safe to do, judging by years of testing results.
		 */
		if (fsl_sai_dir_is_synced(sai, adir))
			regmap_update_bits(sai->regmap, FSL_SAI_xCSR((!tx), ofs),
					   FSL_SAI_CSR_TERE, FSL_SAI_CSR_TERE);

		regmap_update_bits(sai->regmap, FSL_SAI_xCSR(tx, ofs),
				   FSL_SAI_CSR_xIE_MASK, FSL_SAI_FLAGS);
		break;
	case SNDRV_PCM_TRIGGER_STOP:
	case SNDRV_PCM_TRIGGER_SUSPEND:
	case SNDRV_PCM_TRIGGER_PAUSE_PUSH:
		regmap_update_bits(sai->regmap, FSL_SAI_xCSR(tx, ofs),
				   FSL_SAI_CSR_FRDE, 0);
		regmap_update_bits(sai->regmap, FSL_SAI_xCSR(tx, ofs),
				   FSL_SAI_CSR_xIE_MASK, 0);

		/* Check if the opposite FRDE is also disabled */
		regmap_read(sai->regmap, FSL_SAI_xCSR(!tx, ofs), &xcsr);

		/*
		 * If opposite stream provides clocks for synchronous mode and
		 * it is inactive, disable it before disabling the current one
		 */
		if (fsl_sai_dir_is_synced(sai, adir) && !(xcsr & FSL_SAI_CSR_FRDE))
			fsl_sai_config_disable(sai, adir);

		/*
		 * Disable current stream if either of:
		 * 1. current stream doesn't provide clocks for synchronous mode
		 * 2. current stream provides clocks for synchronous mode but no
		 *    more stream is active.
		 */
		if (!fsl_sai_dir_is_synced(sai, dir) || !(xcsr & FSL_SAI_CSR_FRDE))
			fsl_sai_config_disable(sai, dir);

		break;
	default:
		return -EINVAL;
	}

	return 0;
}

static int fsl_sai_startup(struct snd_pcm_substream *substream,
		struct snd_soc_dai *cpu_dai)
{
	struct fsl_sai *sai = snd_soc_dai_get_drvdata(cpu_dai);
	bool tx = substream->stream == SNDRV_PCM_STREAM_PLAYBACK;
	int ret;

	/*
	 * EDMA controller needs period size to be a multiple of
	 * tx/rx maxburst
	 */
	if (sai->soc_data->use_edma)
		snd_pcm_hw_constraint_step(substream->runtime, 0,
					   SNDRV_PCM_HW_PARAM_PERIOD_SIZE,
					   tx ? sai->dma_params_tx.maxburst :
					   sai->dma_params_rx.maxburst);

	ret = snd_pcm_hw_constraint_list(substream->runtime, 0,
			SNDRV_PCM_HW_PARAM_RATE, &fsl_sai_rate_constraints);

	return ret;
}

static const struct snd_soc_dai_ops fsl_sai_pcm_dai_ops = {
	.set_bclk_ratio	= fsl_sai_set_dai_bclk_ratio,
	.set_sysclk	= fsl_sai_set_dai_sysclk,
	.set_fmt	= fsl_sai_set_dai_fmt,
	.set_tdm_slot	= fsl_sai_set_dai_tdm_slot,
	.hw_params	= fsl_sai_hw_params,
	.hw_free	= fsl_sai_hw_free,
	.trigger	= fsl_sai_trigger,
	.startup	= fsl_sai_startup,
};

static int fsl_sai_dai_probe(struct snd_soc_dai *cpu_dai)
{
	struct fsl_sai *sai = dev_get_drvdata(cpu_dai->dev);
	unsigned int ofs = sai->soc_data->reg_offset;

	/* Software Reset for both Tx and Rx */
	regmap_write(sai->regmap, FSL_SAI_TCSR(ofs), FSL_SAI_CSR_SR);
	regmap_write(sai->regmap, FSL_SAI_RCSR(ofs), FSL_SAI_CSR_SR);
	/* Clear SR bit to finish the reset */
	regmap_write(sai->regmap, FSL_SAI_TCSR(ofs), 0);
	regmap_write(sai->regmap, FSL_SAI_RCSR(ofs), 0);

	regmap_update_bits(sai->regmap, FSL_SAI_TCR1(ofs),
			   FSL_SAI_CR1_RFW_MASK(sai->soc_data->fifo_depth),
			   sai->soc_data->fifo_depth - FSL_SAI_MAXBURST_TX);
	regmap_update_bits(sai->regmap, FSL_SAI_RCR1(ofs),
			   FSL_SAI_CR1_RFW_MASK(sai->soc_data->fifo_depth),
			   FSL_SAI_MAXBURST_RX - 1);

	snd_soc_dai_init_dma_data(cpu_dai, &sai->dma_params_tx,
				&sai->dma_params_rx);

	return 0;
}

static struct snd_soc_dai_driver fsl_sai_dai_template = {
	.probe = fsl_sai_dai_probe,
	.playback = {
		.stream_name = "CPU-Playback",
		.channels_min = 1,
		.channels_max = 32,
		.rate_min = 8000,
		.rate_max = 192000,
		.rates = SNDRV_PCM_RATE_KNOT,
		.formats = FSL_SAI_FORMATS,
	},
	.capture = {
		.stream_name = "CPU-Capture",
		.channels_min = 1,
		.channels_max = 32,
		.rate_min = 8000,
		.rate_max = 192000,
		.rates = SNDRV_PCM_RATE_KNOT,
		.formats = FSL_SAI_FORMATS,
	},
	.ops = &fsl_sai_pcm_dai_ops,
};

static const struct snd_soc_component_driver fsl_component = {
	.name           = "fsl-sai",
};

static struct reg_default fsl_sai_reg_defaults_ofs0[] = {
	{FSL_SAI_TCR1(0), 0},
	{FSL_SAI_TCR2(0), 0},
	{FSL_SAI_TCR3(0), 0},
	{FSL_SAI_TCR4(0), 0},
	{FSL_SAI_TCR5(0), 0},
	{FSL_SAI_TDR0, 0},
	{FSL_SAI_TDR1, 0},
	{FSL_SAI_TDR2, 0},
	{FSL_SAI_TDR3, 0},
	{FSL_SAI_TDR4, 0},
	{FSL_SAI_TDR5, 0},
	{FSL_SAI_TDR6, 0},
	{FSL_SAI_TDR7, 0},
	{FSL_SAI_TMR, 0},
	{FSL_SAI_RCR1(0), 0},
	{FSL_SAI_RCR2(0), 0},
	{FSL_SAI_RCR3(0), 0},
	{FSL_SAI_RCR4(0), 0},
	{FSL_SAI_RCR5(0), 0},
	{FSL_SAI_RMR, 0},
};

static struct reg_default fsl_sai_reg_defaults_ofs8[] = {
	{FSL_SAI_TCR1(8), 0},
	{FSL_SAI_TCR2(8), 0},
	{FSL_SAI_TCR3(8), 0},
	{FSL_SAI_TCR4(8), 0},
	{FSL_SAI_TCR5(8), 0},
	{FSL_SAI_TDR0, 0},
	{FSL_SAI_TDR1, 0},
	{FSL_SAI_TDR2, 0},
	{FSL_SAI_TDR3, 0},
	{FSL_SAI_TDR4, 0},
	{FSL_SAI_TDR5, 0},
	{FSL_SAI_TDR6, 0},
	{FSL_SAI_TDR7, 0},
	{FSL_SAI_TMR, 0},
	{FSL_SAI_RCR1(8), 0},
	{FSL_SAI_RCR2(8), 0},
	{FSL_SAI_RCR3(8), 0},
	{FSL_SAI_RCR4(8), 0},
	{FSL_SAI_RCR5(8), 0},
	{FSL_SAI_RMR, 0},
	{FSL_SAI_MCTL, 0},
	{FSL_SAI_MDIV, 0},
};

static bool fsl_sai_readable_reg(struct device *dev, unsigned int reg)
{
	struct fsl_sai *sai = dev_get_drvdata(dev);
	unsigned int ofs = sai->soc_data->reg_offset;

	if (reg >= FSL_SAI_TCSR(ofs) && reg <= FSL_SAI_TCR5(ofs))
		return true;

	if (reg >= FSL_SAI_RCSR(ofs) && reg <= FSL_SAI_RCR5(ofs))
		return true;

	switch (reg) {
	case FSL_SAI_TFR0:
	case FSL_SAI_TFR1:
	case FSL_SAI_TFR2:
	case FSL_SAI_TFR3:
	case FSL_SAI_TFR4:
	case FSL_SAI_TFR5:
	case FSL_SAI_TFR6:
	case FSL_SAI_TFR7:
	case FSL_SAI_TMR:
	case FSL_SAI_RDR0:
	case FSL_SAI_RDR1:
	case FSL_SAI_RDR2:
	case FSL_SAI_RDR3:
	case FSL_SAI_RDR4:
	case FSL_SAI_RDR5:
	case FSL_SAI_RDR6:
	case FSL_SAI_RDR7:
	case FSL_SAI_RFR0:
	case FSL_SAI_RFR1:
	case FSL_SAI_RFR2:
	case FSL_SAI_RFR3:
	case FSL_SAI_RFR4:
	case FSL_SAI_RFR5:
	case FSL_SAI_RFR6:
	case FSL_SAI_RFR7:
	case FSL_SAI_RMR:
	case FSL_SAI_MCTL:
	case FSL_SAI_MDIV:
	case FSL_SAI_VERID:
	case FSL_SAI_PARAM:
	case FSL_SAI_TTCTN:
	case FSL_SAI_RTCTN:
	case FSL_SAI_TTCTL:
	case FSL_SAI_TBCTN:
	case FSL_SAI_TTCAP:
	case FSL_SAI_RTCTL:
	case FSL_SAI_RBCTN:
	case FSL_SAI_RTCAP:
		return true;
	default:
		return false;
	}
}

static bool fsl_sai_volatile_reg(struct device *dev, unsigned int reg)
{
	struct fsl_sai *sai = dev_get_drvdata(dev);
	unsigned int ofs = sai->soc_data->reg_offset;

	if (reg == FSL_SAI_TCSR(ofs) || reg == FSL_SAI_RCSR(ofs))
		return true;

	/* Set VERID and PARAM be volatile for reading value in probe */
	if (ofs == 8 && (reg == FSL_SAI_VERID || reg == FSL_SAI_PARAM))
		return true;

	switch (reg) {
	case FSL_SAI_TFR0:
	case FSL_SAI_TFR1:
	case FSL_SAI_TFR2:
	case FSL_SAI_TFR3:
	case FSL_SAI_TFR4:
	case FSL_SAI_TFR5:
	case FSL_SAI_TFR6:
	case FSL_SAI_TFR7:
	case FSL_SAI_RFR0:
	case FSL_SAI_RFR1:
	case FSL_SAI_RFR2:
	case FSL_SAI_RFR3:
	case FSL_SAI_RFR4:
	case FSL_SAI_RFR5:
	case FSL_SAI_RFR6:
	case FSL_SAI_RFR7:
	case FSL_SAI_RDR0:
	case FSL_SAI_RDR1:
	case FSL_SAI_RDR2:
	case FSL_SAI_RDR3:
	case FSL_SAI_RDR4:
	case FSL_SAI_RDR5:
	case FSL_SAI_RDR6:
	case FSL_SAI_RDR7:
		return true;
	default:
		return false;
	}
}

static bool fsl_sai_writeable_reg(struct device *dev, unsigned int reg)
{
	struct fsl_sai *sai = dev_get_drvdata(dev);
	unsigned int ofs = sai->soc_data->reg_offset;

	if (reg >= FSL_SAI_TCSR(ofs) && reg <= FSL_SAI_TCR5(ofs))
		return true;

	if (reg >= FSL_SAI_RCSR(ofs) && reg <= FSL_SAI_RCR5(ofs))
		return true;

	switch (reg) {
	case FSL_SAI_TDR0:
	case FSL_SAI_TDR1:
	case FSL_SAI_TDR2:
	case FSL_SAI_TDR3:
	case FSL_SAI_TDR4:
	case FSL_SAI_TDR5:
	case FSL_SAI_TDR6:
	case FSL_SAI_TDR7:
	case FSL_SAI_TMR:
	case FSL_SAI_RMR:
	case FSL_SAI_MCTL:
	case FSL_SAI_MDIV:
	case FSL_SAI_TTCTL:
	case FSL_SAI_RTCTL:
		return true;
	default:
		return false;
	}
}

static struct regmap_config fsl_sai_regmap_config = {
	.reg_bits = 32,
	.reg_stride = 4,
	.val_bits = 32,
	.fast_io = true,

	.max_register = FSL_SAI_RMR,
	.reg_defaults = fsl_sai_reg_defaults_ofs0,
	.num_reg_defaults = ARRAY_SIZE(fsl_sai_reg_defaults_ofs0),
	.readable_reg = fsl_sai_readable_reg,
	.volatile_reg = fsl_sai_volatile_reg,
	.writeable_reg = fsl_sai_writeable_reg,
	.cache_type = REGCACHE_FLAT,
};

static int fsl_sai_check_version(struct device *dev)
{
	struct fsl_sai *sai = dev_get_drvdata(dev);
	unsigned char ofs = sai->soc_data->reg_offset;
	unsigned int val;
	int ret;

	if (FSL_SAI_TCSR(ofs) == FSL_SAI_VERID)
		return 0;

	ret = regmap_read(sai->regmap, FSL_SAI_VERID, &val);
	if (ret < 0)
		return ret;

	dev_dbg(dev, "VERID: 0x%016X\n", val);

	sai->verid.version = val &
		(FSL_SAI_VERID_MAJOR_MASK | FSL_SAI_VERID_MINOR_MASK);
	sai->verid.feature = val & FSL_SAI_VERID_FEATURE_MASK;

	ret = regmap_read(sai->regmap, FSL_SAI_PARAM, &val);
	if (ret < 0)
		return ret;

	dev_dbg(dev, "PARAM: 0x%016X\n", val);

	/* Max slots per frame, power of 2 */
	sai->param.slot_num = 1 <<
		((val & FSL_SAI_PARAM_SPF_MASK) >> FSL_SAI_PARAM_SPF_SHIFT);

	/* Words per fifo, power of 2 */
	sai->param.fifo_depth = 1 <<
		((val & FSL_SAI_PARAM_WPF_MASK) >> FSL_SAI_PARAM_WPF_SHIFT);

	/* Number of datalines implemented */
	sai->param.dataline = val & FSL_SAI_PARAM_DLN_MASK;

	return 0;
}

static int fsl_sai_runtime_suspend(struct device *dev);
static int fsl_sai_runtime_resume(struct device *dev);

static int fsl_sai_probe(struct platform_device *pdev)
{
	struct device_node *np = pdev->dev.of_node;
	struct fsl_sai *sai;
	struct regmap *gpr;
	struct resource *res;
	void __iomem *base;
	char tmp[8];
	int irq, ret, i;
	int index;

	sai = devm_kzalloc(&pdev->dev, sizeof(*sai), GFP_KERNEL);
	if (!sai)
		return -ENOMEM;

	sai->pdev = pdev;
	sai->soc_data = of_device_get_match_data(&pdev->dev);

	sai->is_lsb_first = of_property_read_bool(np, "lsb-first");

	base = devm_platform_get_and_ioremap_resource(pdev, 0, &res);
	if (IS_ERR(base))
		return PTR_ERR(base);

	if (sai->soc_data->reg_offset == 8) {
		fsl_sai_regmap_config.reg_defaults = fsl_sai_reg_defaults_ofs8;
		fsl_sai_regmap_config.max_register = FSL_SAI_MDIV;
		fsl_sai_regmap_config.num_reg_defaults =
			ARRAY_SIZE(fsl_sai_reg_defaults_ofs8);
	}

	sai->regmap = devm_regmap_init_mmio(&pdev->dev, base, &fsl_sai_regmap_config);
	if (IS_ERR(sai->regmap)) {
		dev_err(&pdev->dev, "regmap init failed\n");
		return PTR_ERR(sai->regmap);
	}

	sai->bus_clk = devm_clk_get(&pdev->dev, "bus");
	/* Compatible with old DTB cases */
	if (IS_ERR(sai->bus_clk) && PTR_ERR(sai->bus_clk) != -EPROBE_DEFER)
		sai->bus_clk = devm_clk_get(&pdev->dev, "sai");
	if (IS_ERR(sai->bus_clk)) {
		dev_err(&pdev->dev, "failed to get bus clock: %ld\n",
				PTR_ERR(sai->bus_clk));
		/* -EPROBE_DEFER */
		return PTR_ERR(sai->bus_clk);
	}

	for (i = 1; i < FSL_SAI_MCLK_MAX; i++) {
		sprintf(tmp, "mclk%d", i);
		sai->mclk_clk[i] = devm_clk_get(&pdev->dev, tmp);
		if (IS_ERR(sai->mclk_clk[i])) {
			dev_err(&pdev->dev, "failed to get mclk%d clock: %ld\n",
					i + 1, PTR_ERR(sai->mclk_clk[i]));
			sai->mclk_clk[i] = NULL;
		}
	}

	if (sai->soc_data->mclk0_is_mclk1)
		sai->mclk_clk[0] = sai->mclk_clk[1];
	else
		sai->mclk_clk[0] = sai->bus_clk;

	irq = platform_get_irq(pdev, 0);
	if (irq < 0)
		return irq;

	ret = devm_request_irq(&pdev->dev, irq, fsl_sai_isr, IRQF_SHARED,
			       np->name, sai);
	if (ret) {
		dev_err(&pdev->dev, "failed to claim irq %u\n", irq);
		return ret;
	}

	memcpy(&sai->cpu_dai_drv, &fsl_sai_dai_template,
	       sizeof(fsl_sai_dai_template));

	/* Sync Tx with Rx as default by following old DT binding */
	sai->synchronous[RX] = true;
	sai->synchronous[TX] = false;
	sai->cpu_dai_drv.symmetric_rate = 1;
	sai->cpu_dai_drv.symmetric_channels = 1;
	sai->cpu_dai_drv.symmetric_sample_bits = 1;

	if (of_find_property(np, "fsl,sai-synchronous-rx", NULL) &&
	    of_find_property(np, "fsl,sai-asynchronous", NULL)) {
		/* error out if both synchronous and asynchronous are present */
		dev_err(&pdev->dev, "invalid binding for synchronous mode\n");
		return -EINVAL;
	}

	if (of_find_property(np, "fsl,sai-synchronous-rx", NULL)) {
		/* Sync Rx with Tx */
		sai->synchronous[RX] = false;
		sai->synchronous[TX] = true;
	} else if (of_find_property(np, "fsl,sai-asynchronous", NULL)) {
		/* Discard all settings for asynchronous mode */
		sai->synchronous[RX] = false;
		sai->synchronous[TX] = false;
		sai->cpu_dai_drv.symmetric_rate = 0;
		sai->cpu_dai_drv.symmetric_channels = 0;
		sai->cpu_dai_drv.symmetric_sample_bits = 0;
	}

	if (of_find_property(np, "fsl,sai-mclk-direction-output", NULL) &&
	    of_device_is_compatible(np, "fsl,imx6ul-sai")) {
		gpr = syscon_regmap_lookup_by_compatible("fsl,imx6ul-iomuxc-gpr");
		if (IS_ERR(gpr)) {
			dev_err(&pdev->dev, "cannot find iomuxc registers\n");
			return PTR_ERR(gpr);
		}

		index = of_alias_get_id(np, "sai");
		if (index < 0)
			return index;

		regmap_update_bits(gpr, IOMUXC_GPR1, MCLK_DIR(index),
				   MCLK_DIR(index));
	}

	sai->dma_params_rx.addr = res->start + FSL_SAI_RDR0;
	sai->dma_params_tx.addr = res->start + FSL_SAI_TDR0;
	sai->dma_params_rx.maxburst = FSL_SAI_MAXBURST_RX;
	sai->dma_params_tx.maxburst = FSL_SAI_MAXBURST_TX;

	platform_set_drvdata(pdev, sai);
	pm_runtime_enable(&pdev->dev);
	if (!pm_runtime_enabled(&pdev->dev)) {
		ret = fsl_sai_runtime_resume(&pdev->dev);
		if (ret)
			goto err_pm_disable;
	}

	ret = pm_runtime_get_sync(&pdev->dev);
	if (ret < 0) {
		pm_runtime_put_noidle(&pdev->dev);
		goto err_pm_get_sync;
	}

	/* Get sai version */
	ret = fsl_sai_check_version(&pdev->dev);
	if (ret < 0)
		dev_warn(&pdev->dev, "Error reading SAI version: %d\n", ret);

	/* Select MCLK direction */
	if (of_find_property(np, "fsl,sai-mclk-direction-output", NULL) &&
<<<<<<< HEAD
	    sai->verid.version >= 0x0301) {
=======
	    sai->soc_data->max_register >= FSL_SAI_MCTL) {
>>>>>>> 88084a3d
		regmap_update_bits(sai->regmap, FSL_SAI_MCTL,
				   FSL_SAI_MCTL_MCLK_EN, FSL_SAI_MCTL_MCLK_EN);
	}

	ret = pm_runtime_put_sync(&pdev->dev);
	if (ret < 0)
		goto err_pm_get_sync;

	/*
	 * Register platform component before registering cpu dai for there
	 * is not defer probe for platform component in snd_soc_add_pcm_runtime().
	 */
	if (sai->soc_data->use_imx_pcm) {
		ret = imx_pcm_dma_init(pdev);
		if (ret)
			goto err_pm_get_sync;
	} else {
		ret = devm_snd_dmaengine_pcm_register(&pdev->dev, NULL, 0);
		if (ret)
			goto err_pm_get_sync;
	}

	ret = devm_snd_soc_register_component(&pdev->dev, &fsl_component,
					      &sai->cpu_dai_drv, 1);
	if (ret)
		goto err_pm_get_sync;

	return ret;

err_pm_get_sync:
	if (!pm_runtime_status_suspended(&pdev->dev))
		fsl_sai_runtime_suspend(&pdev->dev);
err_pm_disable:
	pm_runtime_disable(&pdev->dev);

	return ret;
}

static int fsl_sai_remove(struct platform_device *pdev)
{
	pm_runtime_disable(&pdev->dev);
	if (!pm_runtime_status_suspended(&pdev->dev))
		fsl_sai_runtime_suspend(&pdev->dev);

	return 0;
}

static const struct fsl_sai_soc_data fsl_sai_vf610_data = {
	.use_imx_pcm = false,
	.use_edma = false,
	.fifo_depth = 32,
	.pins = 1,
	.reg_offset = 0,
	.mclk0_is_mclk1 = false,
	.flags = 0,
	.max_register = FSL_SAI_RMR,
};

static const struct fsl_sai_soc_data fsl_sai_imx6sx_data = {
	.use_imx_pcm = true,
	.use_edma = false,
	.fifo_depth = 32,
	.pins = 1,
	.reg_offset = 0,
	.mclk0_is_mclk1 = true,
	.flags = 0,
	.max_register = FSL_SAI_RMR,
};

static const struct fsl_sai_soc_data fsl_sai_imx7ulp_data = {
	.use_imx_pcm = true,
	.use_edma = false,
	.fifo_depth = 16,
	.pins = 2,
	.reg_offset = 8,
	.mclk0_is_mclk1 = false,
	.flags = PMQOS_CPU_LATENCY,
	.max_register = FSL_SAI_RMR,
};

static const struct fsl_sai_soc_data fsl_sai_imx8mq_data = {
	.use_imx_pcm = true,
	.use_edma = false,
	.fifo_depth = 128,
	.pins = 8,
	.reg_offset = 8,
	.mclk0_is_mclk1 = false,
	.flags = 0,
	.max_register = FSL_SAI_RMR,
};

static const struct fsl_sai_soc_data fsl_sai_imx8qm_data = {
	.use_imx_pcm = true,
	.use_edma = true,
	.fifo_depth = 64,
	.pins = 1,
	.reg_offset = 0,
	.mclk0_is_mclk1 = false,
	.flags = 0,
	.max_register = FSL_SAI_RMR,
};

static const struct fsl_sai_soc_data fsl_sai_imx8mm_data = {
	.use_imx_pcm = true,
	.use_edma = false,
	.fifo_depth = 128,
	.reg_offset = 8,
	.mclk0_is_mclk1 = false,
	.pins = 8,
	.flags = 0,
	.max_register = FSL_SAI_MCTL,
};

static const struct fsl_sai_soc_data fsl_sai_imx8mp_data = {
	.use_imx_pcm = true,
	.use_edma = false,
	.fifo_depth = 128,
	.reg_offset = 8,
	.mclk0_is_mclk1 = false,
	.pins = 8,
	.flags = 0,
	.max_register = FSL_SAI_MDIV,
};

static const struct fsl_sai_soc_data fsl_sai_imx8ulp_data = {
	.use_imx_pcm = true,
	.use_edma = true,
	.fifo_depth = 16,
	.reg_offset = 8,
	.mclk0_is_mclk1 = false,
	.pins = 4,
	.flags = PMQOS_CPU_LATENCY,
	.max_register = FSL_SAI_RTCAP,
};

static const struct of_device_id fsl_sai_ids[] = {
	{ .compatible = "fsl,vf610-sai", .data = &fsl_sai_vf610_data },
	{ .compatible = "fsl,imx6sx-sai", .data = &fsl_sai_imx6sx_data },
	{ .compatible = "fsl,imx6ul-sai", .data = &fsl_sai_imx6sx_data },
	{ .compatible = "fsl,imx7ulp-sai", .data = &fsl_sai_imx7ulp_data },
	{ .compatible = "fsl,imx8mq-sai", .data = &fsl_sai_imx8mq_data },
	{ .compatible = "fsl,imx8qm-sai", .data = &fsl_sai_imx8qm_data },
	{ .compatible = "fsl,imx8mm-sai", .data = &fsl_sai_imx8mm_data },
	{ .compatible = "fsl,imx8mp-sai", .data = &fsl_sai_imx8mp_data },
	{ .compatible = "fsl,imx8ulp-sai", .data = &fsl_sai_imx8ulp_data },
	{ .compatible = "fsl,imx8mn-sai", .data = &fsl_sai_imx8mp_data },
	{ /* sentinel */ }
};
MODULE_DEVICE_TABLE(of, fsl_sai_ids);

static int fsl_sai_runtime_suspend(struct device *dev)
{
	struct fsl_sai *sai = dev_get_drvdata(dev);

	if (sai->mclk_streams & BIT(SNDRV_PCM_STREAM_CAPTURE))
		clk_disable_unprepare(sai->mclk_clk[sai->mclk_id[0]]);

	if (sai->mclk_streams & BIT(SNDRV_PCM_STREAM_PLAYBACK))
		clk_disable_unprepare(sai->mclk_clk[sai->mclk_id[1]]);

	clk_disable_unprepare(sai->bus_clk);

	if (sai->soc_data->flags & PMQOS_CPU_LATENCY)
		cpu_latency_qos_remove_request(&sai->pm_qos_req);

	regcache_cache_only(sai->regmap, true);

	return 0;
}

static int fsl_sai_runtime_resume(struct device *dev)
{
	struct fsl_sai *sai = dev_get_drvdata(dev);
	unsigned int ofs = sai->soc_data->reg_offset;
	int ret;

	ret = clk_prepare_enable(sai->bus_clk);
	if (ret) {
		dev_err(dev, "failed to enable bus clock: %d\n", ret);
		return ret;
	}

	if (sai->mclk_streams & BIT(SNDRV_PCM_STREAM_PLAYBACK)) {
		ret = clk_prepare_enable(sai->mclk_clk[sai->mclk_id[1]]);
		if (ret)
			goto disable_bus_clk;
	}

	if (sai->mclk_streams & BIT(SNDRV_PCM_STREAM_CAPTURE)) {
		ret = clk_prepare_enable(sai->mclk_clk[sai->mclk_id[0]]);
		if (ret)
			goto disable_tx_clk;
	}

	if (sai->soc_data->flags & PMQOS_CPU_LATENCY)
		cpu_latency_qos_add_request(&sai->pm_qos_req, 0);

	regcache_cache_only(sai->regmap, false);
	regcache_mark_dirty(sai->regmap);
	regmap_write(sai->regmap, FSL_SAI_TCSR(ofs), FSL_SAI_CSR_SR);
	regmap_write(sai->regmap, FSL_SAI_RCSR(ofs), FSL_SAI_CSR_SR);
	usleep_range(1000, 2000);
	regmap_write(sai->regmap, FSL_SAI_TCSR(ofs), 0);
	regmap_write(sai->regmap, FSL_SAI_RCSR(ofs), 0);

	ret = regcache_sync(sai->regmap);
	if (ret)
		goto disable_rx_clk;

	return 0;

disable_rx_clk:
	if (sai->mclk_streams & BIT(SNDRV_PCM_STREAM_CAPTURE))
		clk_disable_unprepare(sai->mclk_clk[sai->mclk_id[0]]);
disable_tx_clk:
	if (sai->mclk_streams & BIT(SNDRV_PCM_STREAM_PLAYBACK))
		clk_disable_unprepare(sai->mclk_clk[sai->mclk_id[1]]);
disable_bus_clk:
	clk_disable_unprepare(sai->bus_clk);

	return ret;
}

static const struct dev_pm_ops fsl_sai_pm_ops = {
	SET_RUNTIME_PM_OPS(fsl_sai_runtime_suspend,
			   fsl_sai_runtime_resume, NULL)
	SET_SYSTEM_SLEEP_PM_OPS(pm_runtime_force_suspend,
				pm_runtime_force_resume)
};

static struct platform_driver fsl_sai_driver = {
	.probe = fsl_sai_probe,
	.remove = fsl_sai_remove,
	.driver = {
		.name = "fsl-sai",
		.pm = &fsl_sai_pm_ops,
		.of_match_table = fsl_sai_ids,
	},
};
module_platform_driver(fsl_sai_driver);

MODULE_DESCRIPTION("Freescale Soc SAI Interface");
MODULE_AUTHOR("Xiubo Li, <Li.Xiubo@freescale.com>");
MODULE_ALIAS("platform:fsl-sai");
MODULE_LICENSE("GPL");<|MERGE_RESOLUTION|>--- conflicted
+++ resolved
@@ -1147,11 +1147,7 @@
 
 	/* Select MCLK direction */
 	if (of_find_property(np, "fsl,sai-mclk-direction-output", NULL) &&
-<<<<<<< HEAD
-	    sai->verid.version >= 0x0301) {
-=======
 	    sai->soc_data->max_register >= FSL_SAI_MCTL) {
->>>>>>> 88084a3d
 		regmap_update_bits(sai->regmap, FSL_SAI_MCTL,
 				   FSL_SAI_MCTL_MCLK_EN, FSL_SAI_MCTL_MCLK_EN);
 	}
