/* SPDX-License-Identifier: GPL-2.0-or-later */
/*
 * internal.h - printk internal definitions
 */
#include <linux/percpu.h>

#ifdef CONFIG_PRINTK

<<<<<<< HEAD
#define PRINTK_SAFE_CONTEXT_MASK	0x007ffffff
#define PRINTK_NMI_DIRECT_CONTEXT_MASK	0x008000000
#define PRINTK_NMI_CONTEXT_MASK		0xff0000000

#define PRINTK_NMI_CONTEXT_OFFSET	0x010000000

/* Flags for a single printk record. */
enum printk_info_flags {
	LOG_NEWLINE	= 2,	/* text ended with a newline */
	LOG_CONT	= 8,	/* text is a fragment of a continuation line */
};

=======
>>>>>>> 26d1982f
__printf(4, 0)
int vprintk_store(int facility, int level,
		  const struct dev_printk_info *dev_info,
		  const char *fmt, va_list args);

__printf(1, 0) int vprintk_default(const char *fmt, va_list args);
__printf(1, 0) int vprintk_deferred(const char *fmt, va_list args);

bool printk_percpu_data_ready(void);

#define printk_safe_enter_irqsave(flags)	\
	do {					\
		local_irq_save(flags);		\
		__printk_safe_enter();		\
	} while (0)

#define printk_safe_exit_irqrestore(flags)	\
	do {					\
		__printk_safe_exit();		\
		local_irq_restore(flags);	\
	} while (0)

void defer_console_output(void);

u16 printk_parse_prefix(const char *text, int *level,
			enum printk_info_flags *flags);
#else

/*
 * In !PRINTK builds we still export console_sem
 * semaphore and some of console functions (console_unlock()/etc.), so
 * printk-safe must preserve the existing local IRQ guarantees.
 */
#define printk_safe_enter_irqsave(flags) local_irq_save(flags)
#define printk_safe_exit_irqrestore(flags) local_irq_restore(flags)

static inline bool printk_percpu_data_ready(void) { return false; }
#endif /* CONFIG_PRINTK */<|MERGE_RESOLUTION|>--- conflicted
+++ resolved
@@ -6,21 +6,12 @@
 
 #ifdef CONFIG_PRINTK
 
-<<<<<<< HEAD
-#define PRINTK_SAFE_CONTEXT_MASK	0x007ffffff
-#define PRINTK_NMI_DIRECT_CONTEXT_MASK	0x008000000
-#define PRINTK_NMI_CONTEXT_MASK		0xff0000000
-
-#define PRINTK_NMI_CONTEXT_OFFSET	0x010000000
-
 /* Flags for a single printk record. */
 enum printk_info_flags {
 	LOG_NEWLINE	= 2,	/* text ended with a newline */
 	LOG_CONT	= 8,	/* text is a fragment of a continuation line */
 };
 
-=======
->>>>>>> 26d1982f
 __printf(4, 0)
 int vprintk_store(int facility, int level,
 		  const struct dev_printk_info *dev_info,
