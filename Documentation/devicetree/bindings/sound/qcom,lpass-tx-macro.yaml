--- conflicted
+++ resolved
@@ -32,22 +32,8 @@
     maxItems: 5
 
   clock-names:
-<<<<<<< HEAD
-    oneOf:
-      - items:   # for ADSP based platforms
-          - const: mclk
-          - const: npl
-          - const: macro
-          - const: dcodec
-          - const: fsgen
-      - items:   # for ADSP bypass based platforms
-          - const: mclk
-          - const: npl
-          - const: fsgen
-=======
     minItems: 3
     maxItems: 5
->>>>>>> baa6584a
 
   clock-output-names:
     maxItems: 1
@@ -80,13 +66,13 @@
       properties:
         clock-names:
           oneOf:
-            - items:   #for ADSP based platforms
+            - items:   # for ADSP based platforms
                 - const: mclk
                 - const: npl
                 - const: macro
                 - const: dcodec
                 - const: fsgen
-            - items:   #for ADSP bypass based platforms
+            - items:   # for ADSP bypass based platforms
                 - const: mclk
                 - const: npl
                 - const: fsgen
