--- conflicted
+++ resolved
@@ -317,11 +317,7 @@
 						  &metadata->u.tun_info,
 						  opts_len, extack);
 			if (ret < 0)
-<<<<<<< HEAD
-				goto err_out;
-=======
 				goto release_tun_meta;
->>>>>>> f9885ef8
 		}
 
 		metadata->u.tun_info.mode |= IP_TUNNEL_INFO_TX;
@@ -337,40 +333,24 @@
 				     &act_tunnel_key_ops, bind, true);
 		if (ret) {
 			NL_SET_ERR_MSG(extack, "Cannot create TC IDR");
-<<<<<<< HEAD
-			goto err_out;
-=======
 			goto release_tun_meta;
->>>>>>> f9885ef8
 		}
 
 		ret = ACT_P_CREATED;
 	} else if (!ovr) {
-<<<<<<< HEAD
-		tcf_idr_release(*a, bind);
-		NL_SET_ERR_MSG(extack, "TC IDR already exists");
-		return -EEXIST;
-=======
 		NL_SET_ERR_MSG(extack, "TC IDR already exists");
 		ret = -EEXIST;
 		goto release_tun_meta;
->>>>>>> f9885ef8
 	}
 
 	t = to_tunnel_key(*a);
 
 	params_new = kzalloc(sizeof(*params_new), GFP_KERNEL);
 	if (unlikely(!params_new)) {
-<<<<<<< HEAD
-		tcf_idr_release(*a, bind);
-		NL_SET_ERR_MSG(extack, "Cannot allocate tunnel key parameters");
-		return -ENOMEM;
-=======
 		NL_SET_ERR_MSG(extack, "Cannot allocate tunnel key parameters");
 		ret = -ENOMEM;
 		exists = true;
 		goto release_tun_meta;
->>>>>>> f9885ef8
 	}
 	params_new->tcft_action = parm->t_action;
 	params_new->tcft_enc_metadata = metadata;
@@ -432,15 +412,10 @@
 		    nla_put_u8(skb, TCA_TUNNEL_KEY_ENC_OPT_GENEVE_TYPE,
 			       opt->type) ||
 		    nla_put(skb, TCA_TUNNEL_KEY_ENC_OPT_GENEVE_DATA,
-<<<<<<< HEAD
-			    opt->length * 4, opt + 1))
-			return -EMSGSIZE;
-=======
 			    opt->length * 4, opt + 1)) {
 			nla_nest_cancel(skb, start);
 			return -EMSGSIZE;
 		}
->>>>>>> f9885ef8
 
 		len -= sizeof(struct geneve_opt) + opt->length * 4;
 		src += sizeof(struct geneve_opt) + opt->length * 4;
@@ -454,11 +429,7 @@
 				const struct ip_tunnel_info *info)
 {
 	struct nlattr *start;
-<<<<<<< HEAD
-	int err;
-=======
 	int err = -EINVAL;
->>>>>>> f9885ef8
 
 	if (!info->options_len)
 		return 0;
@@ -470,17 +441,11 @@
 	if (info->key.tun_flags & TUNNEL_GENEVE_OPT) {
 		err = tunnel_key_geneve_opts_dump(skb, info);
 		if (err)
-<<<<<<< HEAD
-			return err;
-	} else {
-		return -EINVAL;
-=======
 			goto err_out;
 	} else {
 err_out:
 		nla_nest_cancel(skb, start);
 		return err;
->>>>>>> f9885ef8
 	}
 
 	nla_nest_end(skb, start);
