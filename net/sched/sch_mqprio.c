/*
 * net/sched/sch_mqprio.c
 *
 * Copyright (c) 2010 John Fastabend <john.r.fastabend@intel.com>
 *
 * This program is free software; you can redistribute it and/or
 * modify it under the terms of the GNU General Public License
 * version 2 as published by the Free Software Foundation.
 */

#include <linux/types.h>
#include <linux/slab.h>
#include <linux/kernel.h>
#include <linux/string.h>
#include <linux/errno.h>
#include <linux/skbuff.h>
#include <linux/module.h>
#include <net/netlink.h>
#include <net/pkt_sched.h>
#include <net/sch_generic.h>
#include <net/pkt_cls.h>

struct mqprio_sched {
	struct Qdisc		**qdiscs;
	u16 mode;
	u16 shaper;
	int hw_offload;
	u32 flags;
	u64 min_rate[TC_QOPT_MAX_QUEUE];
	u64 max_rate[TC_QOPT_MAX_QUEUE];
};

static void mqprio_destroy(struct Qdisc *sch)
{
	struct net_device *dev = qdisc_dev(sch);
	struct mqprio_sched *priv = qdisc_priv(sch);
	unsigned int ntx;

	if (priv->qdiscs) {
		for (ntx = 0;
		     ntx < dev->num_tx_queues && priv->qdiscs[ntx];
		     ntx++)
			qdisc_destroy(priv->qdiscs[ntx]);
		kfree(priv->qdiscs);
	}

	if (priv->hw_offload && dev->netdev_ops->ndo_setup_tc) {
		struct tc_mqprio_qopt_offload mqprio = { { 0 } };

		switch (priv->mode) {
		case TC_MQPRIO_MODE_DCB:
		case TC_MQPRIO_MODE_CHANNEL:
			dev->netdev_ops->ndo_setup_tc(dev,
						      TC_SETUP_QDISC_MQPRIO,
						      &mqprio);
			break;
		default:
			return;
		}
	} else {
		netdev_set_num_tc(dev, 0);
	}
}

static int mqprio_parse_opt(struct net_device *dev, struct tc_mqprio_qopt *qopt)
{
	int i, j;

	/* Verify num_tc is not out of max range */
	if (qopt->num_tc > TC_MAX_QUEUE)
		return -EINVAL;

	/* Verify priority mapping uses valid tcs */
	for (i = 0; i < TC_BITMASK + 1; i++) {
		if (qopt->prio_tc_map[i] >= qopt->num_tc)
			return -EINVAL;
	}

	/* Limit qopt->hw to maximum supported offload value.  Drivers have
	 * the option of overriding this later if they don't support the a
	 * given offload type.
	 */
	if (qopt->hw > TC_MQPRIO_HW_OFFLOAD_MAX)
		qopt->hw = TC_MQPRIO_HW_OFFLOAD_MAX;

	/* If hardware offload is requested we will leave it to the device
	 * to either populate the queue counts itself or to validate the
	 * provided queue counts.  If ndo_setup_tc is not present then
	 * hardware doesn't support offload and we should return an error.
	 */
	if (qopt->hw)
		return dev->netdev_ops->ndo_setup_tc ? 0 : -EINVAL;

	for (i = 0; i < qopt->num_tc; i++) {
		unsigned int last = qopt->offset[i] + qopt->count[i];

		/* Verify the queue count is in tx range being equal to the
		 * real_num_tx_queues indicates the last queue is in use.
		 */
		if (qopt->offset[i] >= dev->real_num_tx_queues ||
		    !qopt->count[i] ||
		    last > dev->real_num_tx_queues)
			return -EINVAL;

		/* Verify that the offset and counts do not overlap */
		for (j = i + 1; j < qopt->num_tc; j++) {
			if (last > qopt->offset[j])
				return -EINVAL;
		}
	}

	return 0;
}

static const struct nla_policy mqprio_policy[TCA_MQPRIO_MAX + 1] = {
	[TCA_MQPRIO_MODE]	= { .len = sizeof(u16) },
	[TCA_MQPRIO_SHAPER]	= { .len = sizeof(u16) },
	[TCA_MQPRIO_MIN_RATE64]	= { .type = NLA_NESTED },
	[TCA_MQPRIO_MAX_RATE64]	= { .type = NLA_NESTED },
};

static int parse_attr(struct nlattr *tb[], int maxtype, struct nlattr *nla,
		      const struct nla_policy *policy, int len)
{
	int nested_len = nla_len(nla) - NLA_ALIGN(len);

	if (nested_len >= nla_attr_size(0))
		return nla_parse(tb, maxtype, nla_data(nla) + NLA_ALIGN(len),
				 nested_len, policy, NULL);

	memset(tb, 0, sizeof(struct nlattr *) * (maxtype + 1));
	return 0;
}

<<<<<<< HEAD
static int mqprio_init(struct Qdisc *sch, struct nlattr *opt)
=======
static int mqprio_init(struct Qdisc *sch, struct nlattr *opt,
		       struct netlink_ext_ack *extack)
>>>>>>> 661e50bc
{
	struct net_device *dev = qdisc_dev(sch);
	struct mqprio_sched *priv = qdisc_priv(sch);
	struct netdev_queue *dev_queue;
	struct Qdisc *qdisc;
	int i, err = -EOPNOTSUPP;
	struct tc_mqprio_qopt *qopt = NULL;
	struct nlattr *tb[TCA_MQPRIO_MAX + 1];
	struct nlattr *attr;
	int rem;
	int len;

	BUILD_BUG_ON(TC_MAX_QUEUE != TC_QOPT_MAX_QUEUE);
	BUILD_BUG_ON(TC_BITMASK != TC_QOPT_BITMASK);

	if (sch->parent != TC_H_ROOT)
		return -EOPNOTSUPP;

	if (!netif_is_multiqueue(dev))
		return -EOPNOTSUPP;

	/* make certain can allocate enough classids to handle queues */
	if (dev->num_tx_queues >= TC_H_MIN_PRIORITY)
		return -ENOMEM;

	if (!opt || nla_len(opt) < sizeof(*qopt))
		return -EINVAL;

	qopt = nla_data(opt);
	if (mqprio_parse_opt(dev, qopt))
		return -EINVAL;

	len = nla_len(opt) - NLA_ALIGN(sizeof(*qopt));
	if (len > 0) {
		err = parse_attr(tb, TCA_MQPRIO_MAX, opt, mqprio_policy,
				 sizeof(*qopt));
		if (err < 0)
			return err;

		if (!qopt->hw)
			return -EINVAL;

		if (tb[TCA_MQPRIO_MODE]) {
			priv->flags |= TC_MQPRIO_F_MODE;
			priv->mode = *(u16 *)nla_data(tb[TCA_MQPRIO_MODE]);
		}

		if (tb[TCA_MQPRIO_SHAPER]) {
			priv->flags |= TC_MQPRIO_F_SHAPER;
			priv->shaper = *(u16 *)nla_data(tb[TCA_MQPRIO_SHAPER]);
		}

		if (tb[TCA_MQPRIO_MIN_RATE64]) {
			if (priv->shaper != TC_MQPRIO_SHAPER_BW_RATE)
				return -EINVAL;
			i = 0;
			nla_for_each_nested(attr, tb[TCA_MQPRIO_MIN_RATE64],
					    rem) {
				if (nla_type(attr) != TCA_MQPRIO_MIN_RATE64)
					return -EINVAL;
				if (i >= qopt->num_tc)
					break;
				priv->min_rate[i] = *(u64 *)nla_data(attr);
				i++;
			}
			priv->flags |= TC_MQPRIO_F_MIN_RATE;
		}

		if (tb[TCA_MQPRIO_MAX_RATE64]) {
			if (priv->shaper != TC_MQPRIO_SHAPER_BW_RATE)
				return -EINVAL;
			i = 0;
			nla_for_each_nested(attr, tb[TCA_MQPRIO_MAX_RATE64],
					    rem) {
				if (nla_type(attr) != TCA_MQPRIO_MAX_RATE64)
					return -EINVAL;
				if (i >= qopt->num_tc)
					break;
				priv->max_rate[i] = *(u64 *)nla_data(attr);
				i++;
			}
			priv->flags |= TC_MQPRIO_F_MAX_RATE;
		}
	}

	/* pre-allocate qdisc, attachment can't fail */
	priv->qdiscs = kcalloc(dev->num_tx_queues, sizeof(priv->qdiscs[0]),
			       GFP_KERNEL);
	if (!priv->qdiscs)
		return -ENOMEM;

	for (i = 0; i < dev->num_tx_queues; i++) {
		dev_queue = netdev_get_tx_queue(dev, i);
		qdisc = qdisc_create_dflt(dev_queue,
					  get_default_qdisc_ops(dev, i),
					  TC_H_MAKE(TC_H_MAJ(sch->handle),
						    TC_H_MIN(i + 1)), extack);
		if (!qdisc)
			return -ENOMEM;

		priv->qdiscs[i] = qdisc;
		qdisc->flags |= TCQ_F_ONETXQUEUE | TCQ_F_NOPARENT;
	}

	/* If the mqprio options indicate that hardware should own
	 * the queue mapping then run ndo_setup_tc otherwise use the
	 * supplied and verified mapping
	 */
	if (qopt->hw) {
		struct tc_mqprio_qopt_offload mqprio = {.qopt = *qopt};

		switch (priv->mode) {
		case TC_MQPRIO_MODE_DCB:
			if (priv->shaper != TC_MQPRIO_SHAPER_DCB)
				return -EINVAL;
			break;
		case TC_MQPRIO_MODE_CHANNEL:
			mqprio.flags = priv->flags;
			if (priv->flags & TC_MQPRIO_F_MODE)
				mqprio.mode = priv->mode;
			if (priv->flags & TC_MQPRIO_F_SHAPER)
				mqprio.shaper = priv->shaper;
			if (priv->flags & TC_MQPRIO_F_MIN_RATE)
				for (i = 0; i < mqprio.qopt.num_tc; i++)
					mqprio.min_rate[i] = priv->min_rate[i];
			if (priv->flags & TC_MQPRIO_F_MAX_RATE)
				for (i = 0; i < mqprio.qopt.num_tc; i++)
					mqprio.max_rate[i] = priv->max_rate[i];
			break;
		default:
			return -EINVAL;
		}
		err = dev->netdev_ops->ndo_setup_tc(dev,
						    TC_SETUP_QDISC_MQPRIO,
						    &mqprio);
		if (err)
			return err;

		priv->hw_offload = mqprio.qopt.hw;
	} else {
		netdev_set_num_tc(dev, qopt->num_tc);
		for (i = 0; i < qopt->num_tc; i++)
			netdev_set_tc_queue(dev, i,
					    qopt->count[i], qopt->offset[i]);
	}

	/* Always use supplied priority mappings */
	for (i = 0; i < TC_BITMASK + 1; i++)
		netdev_set_prio_tc_map(dev, i, qopt->prio_tc_map[i]);

	sch->flags |= TCQ_F_MQROOT;
	return 0;
}

static void mqprio_attach(struct Qdisc *sch)
{
	struct net_device *dev = qdisc_dev(sch);
	struct mqprio_sched *priv = qdisc_priv(sch);
	struct Qdisc *qdisc, *old;
	unsigned int ntx;

	/* Attach underlying qdisc */
	for (ntx = 0; ntx < dev->num_tx_queues; ntx++) {
		qdisc = priv->qdiscs[ntx];
		old = dev_graft_qdisc(qdisc->dev_queue, qdisc);
		if (old)
			qdisc_destroy(old);
		if (ntx < dev->real_num_tx_queues)
			qdisc_hash_add(qdisc, false);
	}
	kfree(priv->qdiscs);
	priv->qdiscs = NULL;
}

static struct netdev_queue *mqprio_queue_get(struct Qdisc *sch,
					     unsigned long cl)
{
	struct net_device *dev = qdisc_dev(sch);
	unsigned long ntx = cl - 1;

	if (ntx >= dev->num_tx_queues)
		return NULL;
	return netdev_get_tx_queue(dev, ntx);
}

static int mqprio_graft(struct Qdisc *sch, unsigned long cl, struct Qdisc *new,
			struct Qdisc **old, struct netlink_ext_ack *extack)
{
	struct net_device *dev = qdisc_dev(sch);
	struct netdev_queue *dev_queue = mqprio_queue_get(sch, cl);

	if (!dev_queue)
		return -EINVAL;

	if (dev->flags & IFF_UP)
		dev_deactivate(dev);

	*old = dev_graft_qdisc(dev_queue, new);

	if (new)
		new->flags |= TCQ_F_ONETXQUEUE | TCQ_F_NOPARENT;

	if (dev->flags & IFF_UP)
		dev_activate(dev);

	return 0;
}

static int dump_rates(struct mqprio_sched *priv,
		      struct tc_mqprio_qopt *opt, struct sk_buff *skb)
{
	struct nlattr *nest;
	int i;

	if (priv->flags & TC_MQPRIO_F_MIN_RATE) {
		nest = nla_nest_start(skb, TCA_MQPRIO_MIN_RATE64);
		if (!nest)
			goto nla_put_failure;

		for (i = 0; i < opt->num_tc; i++) {
			if (nla_put(skb, TCA_MQPRIO_MIN_RATE64,
				    sizeof(priv->min_rate[i]),
				    &priv->min_rate[i]))
				goto nla_put_failure;
		}
		nla_nest_end(skb, nest);
	}

	if (priv->flags & TC_MQPRIO_F_MAX_RATE) {
		nest = nla_nest_start(skb, TCA_MQPRIO_MAX_RATE64);
		if (!nest)
			goto nla_put_failure;

		for (i = 0; i < opt->num_tc; i++) {
			if (nla_put(skb, TCA_MQPRIO_MAX_RATE64,
				    sizeof(priv->max_rate[i]),
				    &priv->max_rate[i]))
				goto nla_put_failure;
		}
		nla_nest_end(skb, nest);
	}
	return 0;

nla_put_failure:
	nla_nest_cancel(skb, nest);
	return -1;
}

static int mqprio_dump(struct Qdisc *sch, struct sk_buff *skb)
{
	struct net_device *dev = qdisc_dev(sch);
	struct mqprio_sched *priv = qdisc_priv(sch);
	struct nlattr *nla = (struct nlattr *)skb_tail_pointer(skb);
	struct tc_mqprio_qopt opt = { 0 };
	struct Qdisc *qdisc;
	unsigned int ntx, tc;

	sch->q.qlen = 0;
	memset(&sch->bstats, 0, sizeof(sch->bstats));
	memset(&sch->qstats, 0, sizeof(sch->qstats));

	/* MQ supports lockless qdiscs. However, statistics accounting needs
	 * to account for all, none, or a mix of locked and unlocked child
	 * qdiscs. Percpu stats are added to counters in-band and locking
	 * qdisc totals are added at end.
	 */
	for (ntx = 0; ntx < dev->num_tx_queues; ntx++) {
		qdisc = netdev_get_tx_queue(dev, ntx)->qdisc_sleeping;
		spin_lock_bh(qdisc_lock(qdisc));

		if (qdisc_is_percpu_stats(qdisc)) {
			__u32 qlen = qdisc_qlen_sum(qdisc);

			__gnet_stats_copy_basic(NULL, &sch->bstats,
						qdisc->cpu_bstats,
						&qdisc->bstats);
			__gnet_stats_copy_queue(&sch->qstats,
						qdisc->cpu_qstats,
						&qdisc->qstats, qlen);
		} else {
			sch->q.qlen		+= qdisc->q.qlen;
			sch->bstats.bytes	+= qdisc->bstats.bytes;
			sch->bstats.packets	+= qdisc->bstats.packets;
			sch->qstats.backlog	+= qdisc->qstats.backlog;
			sch->qstats.drops	+= qdisc->qstats.drops;
			sch->qstats.requeues	+= qdisc->qstats.requeues;
			sch->qstats.overlimits	+= qdisc->qstats.overlimits;
		}

		spin_unlock_bh(qdisc_lock(qdisc));
	}

	opt.num_tc = netdev_get_num_tc(dev);
	memcpy(opt.prio_tc_map, dev->prio_tc_map, sizeof(opt.prio_tc_map));
	opt.hw = priv->hw_offload;

	for (tc = 0; tc < netdev_get_num_tc(dev); tc++) {
		opt.count[tc] = dev->tc_to_txq[tc].count;
		opt.offset[tc] = dev->tc_to_txq[tc].offset;
	}

	if (nla_put(skb, TCA_OPTIONS, NLA_ALIGN(sizeof(opt)), &opt))
		goto nla_put_failure;

	if ((priv->flags & TC_MQPRIO_F_MODE) &&
	    nla_put_u16(skb, TCA_MQPRIO_MODE, priv->mode))
<<<<<<< HEAD
		goto nla_put_failure;

	if ((priv->flags & TC_MQPRIO_F_SHAPER) &&
	    nla_put_u16(skb, TCA_MQPRIO_SHAPER, priv->shaper))
		goto nla_put_failure;

=======
		goto nla_put_failure;

	if ((priv->flags & TC_MQPRIO_F_SHAPER) &&
	    nla_put_u16(skb, TCA_MQPRIO_SHAPER, priv->shaper))
		goto nla_put_failure;

>>>>>>> 661e50bc
	if ((priv->flags & TC_MQPRIO_F_MIN_RATE ||
	     priv->flags & TC_MQPRIO_F_MAX_RATE) &&
	    (dump_rates(priv, &opt, skb) != 0))
		goto nla_put_failure;

	return nla_nest_end(skb, nla);
nla_put_failure:
	nlmsg_trim(skb, nla);
	return -1;
}

static struct Qdisc *mqprio_leaf(struct Qdisc *sch, unsigned long cl)
{
	struct netdev_queue *dev_queue = mqprio_queue_get(sch, cl);

	if (!dev_queue)
		return NULL;

	return dev_queue->qdisc_sleeping;
}

static unsigned long mqprio_find(struct Qdisc *sch, u32 classid)
{
	struct net_device *dev = qdisc_dev(sch);
	unsigned int ntx = TC_H_MIN(classid);

	/* There are essentially two regions here that have valid classid
	 * values. The first region will have a classid value of 1 through
	 * num_tx_queues. All of these are backed by actual Qdiscs.
	 */
	if (ntx < TC_H_MIN_PRIORITY)
		return (ntx <= dev->num_tx_queues) ? ntx : 0;

	/* The second region represents the hardware traffic classes. These
	 * are represented by classid values of TC_H_MIN_PRIORITY through
	 * TC_H_MIN_PRIORITY + netdev_get_num_tc - 1
	 */
	return ((ntx - TC_H_MIN_PRIORITY) < netdev_get_num_tc(dev)) ? ntx : 0;
}

static int mqprio_dump_class(struct Qdisc *sch, unsigned long cl,
			 struct sk_buff *skb, struct tcmsg *tcm)
{
	if (cl < TC_H_MIN_PRIORITY) {
		struct netdev_queue *dev_queue = mqprio_queue_get(sch, cl);
		struct net_device *dev = qdisc_dev(sch);
		int tc = netdev_txq_to_tc(dev, cl - 1);

		tcm->tcm_parent = (tc < 0) ? 0 :
			TC_H_MAKE(TC_H_MAJ(sch->handle),
				  TC_H_MIN(tc + TC_H_MIN_PRIORITY));
		tcm->tcm_info = dev_queue->qdisc_sleeping->handle;
	} else {
		tcm->tcm_parent = TC_H_ROOT;
		tcm->tcm_info = 0;
	}
	tcm->tcm_handle |= TC_H_MIN(cl);
	return 0;
}

static int mqprio_dump_class_stats(struct Qdisc *sch, unsigned long cl,
				   struct gnet_dump *d)
	__releases(d->lock)
	__acquires(d->lock)
{
	if (cl >= TC_H_MIN_PRIORITY) {
		int i;
		__u32 qlen = 0;
		struct gnet_stats_queue qstats = {0};
		struct gnet_stats_basic_packed bstats = {0};
		struct net_device *dev = qdisc_dev(sch);
		struct netdev_tc_txq tc = dev->tc_to_txq[cl & TC_BITMASK];

		/* Drop lock here it will be reclaimed before touching
		 * statistics this is required because the d->lock we
		 * hold here is the look on dev_queue->qdisc_sleeping
		 * also acquired below.
		 */
		if (d->lock)
			spin_unlock_bh(d->lock);

		for (i = tc.offset; i < tc.offset + tc.count; i++) {
			struct netdev_queue *q = netdev_get_tx_queue(dev, i);
			struct Qdisc *qdisc = rtnl_dereference(q->qdisc);
			struct gnet_stats_basic_cpu __percpu *cpu_bstats = NULL;
			struct gnet_stats_queue __percpu *cpu_qstats = NULL;

			spin_lock_bh(qdisc_lock(qdisc));
			if (qdisc_is_percpu_stats(qdisc)) {
				cpu_bstats = qdisc->cpu_bstats;
				cpu_qstats = qdisc->cpu_qstats;
			}

			qlen = qdisc_qlen_sum(qdisc);
			__gnet_stats_copy_basic(NULL, &sch->bstats,
						cpu_bstats, &qdisc->bstats);
			__gnet_stats_copy_queue(&sch->qstats,
						cpu_qstats,
						&qdisc->qstats,
						qlen);
			spin_unlock_bh(qdisc_lock(qdisc));
		}

		/* Reclaim root sleeping lock before completing stats */
		if (d->lock)
			spin_lock_bh(d->lock);
		if (gnet_stats_copy_basic(NULL, d, NULL, &bstats) < 0 ||
		    gnet_stats_copy_queue(d, NULL, &qstats, qlen) < 0)
			return -1;
	} else {
		struct netdev_queue *dev_queue = mqprio_queue_get(sch, cl);

		sch = dev_queue->qdisc_sleeping;
		if (gnet_stats_copy_basic(qdisc_root_sleeping_running(sch),
					  d, NULL, &sch->bstats) < 0 ||
		    gnet_stats_copy_queue(d, NULL,
					  &sch->qstats, sch->q.qlen) < 0)
			return -1;
	}
	return 0;
}

static void mqprio_walk(struct Qdisc *sch, struct qdisc_walker *arg)
{
	struct net_device *dev = qdisc_dev(sch);
	unsigned long ntx;

	if (arg->stop)
		return;

	/* Walk hierarchy with a virtual class per tc */
	arg->count = arg->skip;
	for (ntx = arg->skip; ntx < netdev_get_num_tc(dev); ntx++) {
		if (arg->fn(sch, ntx + TC_H_MIN_PRIORITY, arg) < 0) {
			arg->stop = 1;
			return;
		}
		arg->count++;
	}

	/* Pad the values and skip over unused traffic classes */
	if (ntx < TC_MAX_QUEUE) {
		arg->count = TC_MAX_QUEUE;
		ntx = TC_MAX_QUEUE;
	}

	/* Reset offset, sort out remaining per-queue qdiscs */
	for (ntx -= TC_MAX_QUEUE; ntx < dev->num_tx_queues; ntx++) {
		if (arg->fn(sch, ntx + 1, arg) < 0) {
			arg->stop = 1;
			return;
		}
		arg->count++;
	}
}

static struct netdev_queue *mqprio_select_queue(struct Qdisc *sch,
						struct tcmsg *tcm)
{
	return mqprio_queue_get(sch, TC_H_MIN(tcm->tcm_parent));
}

static const struct Qdisc_class_ops mqprio_class_ops = {
	.graft		= mqprio_graft,
	.leaf		= mqprio_leaf,
	.find		= mqprio_find,
	.walk		= mqprio_walk,
	.dump		= mqprio_dump_class,
	.dump_stats	= mqprio_dump_class_stats,
	.select_queue	= mqprio_select_queue,
};

static struct Qdisc_ops mqprio_qdisc_ops __read_mostly = {
	.cl_ops		= &mqprio_class_ops,
	.id		= "mqprio",
	.priv_size	= sizeof(struct mqprio_sched),
	.init		= mqprio_init,
	.destroy	= mqprio_destroy,
	.attach		= mqprio_attach,
	.dump		= mqprio_dump,
	.owner		= THIS_MODULE,
};

static int __init mqprio_module_init(void)
{
	return register_qdisc(&mqprio_qdisc_ops);
}

static void __exit mqprio_module_exit(void)
{
	unregister_qdisc(&mqprio_qdisc_ops);
}

module_init(mqprio_module_init);
module_exit(mqprio_module_exit);

MODULE_LICENSE("GPL");<|MERGE_RESOLUTION|>--- conflicted
+++ resolved
@@ -132,12 +132,8 @@
 	return 0;
 }
 
-<<<<<<< HEAD
-static int mqprio_init(struct Qdisc *sch, struct nlattr *opt)
-=======
 static int mqprio_init(struct Qdisc *sch, struct nlattr *opt,
 		       struct netlink_ext_ack *extack)
->>>>>>> 661e50bc
 {
 	struct net_device *dev = qdisc_dev(sch);
 	struct mqprio_sched *priv = qdisc_priv(sch);
@@ -444,21 +440,12 @@
 
 	if ((priv->flags & TC_MQPRIO_F_MODE) &&
 	    nla_put_u16(skb, TCA_MQPRIO_MODE, priv->mode))
-<<<<<<< HEAD
 		goto nla_put_failure;
 
 	if ((priv->flags & TC_MQPRIO_F_SHAPER) &&
 	    nla_put_u16(skb, TCA_MQPRIO_SHAPER, priv->shaper))
 		goto nla_put_failure;
 
-=======
-		goto nla_put_failure;
-
-	if ((priv->flags & TC_MQPRIO_F_SHAPER) &&
-	    nla_put_u16(skb, TCA_MQPRIO_SHAPER, priv->shaper))
-		goto nla_put_failure;
-
->>>>>>> 661e50bc
 	if ((priv->flags & TC_MQPRIO_F_MIN_RATE ||
 	     priv->flags & TC_MQPRIO_F_MAX_RATE) &&
 	    (dump_rates(priv, &opt, skb) != 0))
