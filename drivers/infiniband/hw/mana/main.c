--- conflicted
+++ resolved
@@ -652,8 +652,6 @@
 	caps->max_recv_sge_count = resp.max_recv_sge_count;
 
 	return 0;
-<<<<<<< HEAD
-=======
 }
 
 int mana_ib_create_eqs(struct mana_ib_dev *mdev)
@@ -889,5 +887,4 @@
 	}
 
 	return 0;
->>>>>>> 0c383648
 }