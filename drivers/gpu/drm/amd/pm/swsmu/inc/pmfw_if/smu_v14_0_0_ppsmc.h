--- conflicted
+++ resolved
@@ -72,10 +72,6 @@
 #define PPSMC_MSG_SetHardMinSocclkByFreq        0x13 ///< Set hard min for SOC CLK
 #define PPSMC_MSG_SetSoftMinFclk                0x14 ///< Set hard min for FCLK
 #define PPSMC_MSG_SetSoftMinVcn0                0x15 ///< Set soft min for VCN0 clocks (VCLK0 and DCLK0)
-<<<<<<< HEAD
-
-=======
->>>>>>> ab956ed9
 #define PPSMC_MSG_EnableGfxImu                  0x16 ///< Enable GFX IMU
 #define PPSMC_MSG_spare_0x17                    0x17 ///< Get GFX clock frequency
 #define PPSMC_MSG_spare_0x18                    0x18 ///< Get FCLK frequency
@@ -86,16 +82,9 @@
 #define PPSMC_MSG_SetSoftMaxSocclkByFreq        0x1D ///< Set soft max for SOC CLK
 #define PPSMC_MSG_SetSoftMaxFclkByFreq          0x1E ///< Set soft max for FCLK
 #define PPSMC_MSG_SetSoftMaxVcn0                0x1F ///< Set soft max for VCN0 clocks (VCLK0 and DCLK0)
-<<<<<<< HEAD
-#define PPSMC_MSG_spare_0x20                    0x20
-#define PPSMC_MSG_PowerDownJpeg0                0x21 ///< Power down Jpeg of VCN0
-#define PPSMC_MSG_PowerUpJpeg0                  0x22 ///< Power up Jpeg of VCN0; VCN0 is power gated by default
-
-=======
 #define PPSMC_MSG_spare_0x20                    0x20 ///< Set power limit percentage
 #define PPSMC_MSG_PowerDownJpeg0                0x21 ///< Power down Jpeg of VCN0
 #define PPSMC_MSG_PowerUpJpeg0                  0x22 ///< Power up Jpeg of VCN0; VCN0 is power gated by default
->>>>>>> ab956ed9
 #define PPSMC_MSG_SetHardMinFclkByFreq          0x23 ///< Set hard min for FCLK
 #define PPSMC_MSG_SetSoftMinSocclkByFreq        0x24 ///< Set soft min for SOC CLK
 #define PPSMC_MSG_AllowZstates                  0x25 ///< Inform PMFM of allowing Zstate entry, i.e. no Miracast activity
