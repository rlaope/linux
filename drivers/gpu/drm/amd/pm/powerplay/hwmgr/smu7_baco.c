--- conflicted
+++ resolved
@@ -33,11 +33,7 @@
 #include "smu/smu_7_1_2_d.h"
 #include "smu/smu_7_1_2_sh_mask.h"
 
-<<<<<<< HEAD
-bool smu7_baco_get_capability(struct pp_hwmgr *hwmgr)
-=======
 int smu7_get_bamaco_support(struct pp_hwmgr *hwmgr)
->>>>>>> 0c383648
 {
 	struct amdgpu_device *adev = (struct amdgpu_device *)(hwmgr->adev);
 	uint32_t reg;
@@ -48,13 +44,9 @@
 	reg = RREG32(mmCC_BIF_BX_FUSESTRAP0);
 
 	if (reg & CC_BIF_BX_FUSESTRAP0__STRAP_BIF_PX_CAPABLE_MASK)
-<<<<<<< HEAD
-		return true;
-=======
 		return BACO_SUPPORT;
->>>>>>> 0c383648
 
-	return false;
+	return 0;
 }
 
 int smu7_baco_get_state(struct pp_hwmgr *hwmgr, enum BACO_STATE *state)
