/*
 * Copyright © 2016 Intel Corporation
 *
 * Permission is hereby granted, free of charge, to any person obtaining a
 * copy of this software and associated documentation files (the "Software"),
 * to deal in the Software without restriction, including without limitation
 * the rights to use, copy, modify, merge, publish, distribute, sublicense,
 * and/or sell copies of the Software, and to permit persons to whom the
 * Software is furnished to do so, subject to the following conditions:
 *
 * The above copyright notice and this permission notice (including the next
 * paragraph) shall be included in all copies or substantial portions of the
 * Software.
 *
 * THE SOFTWARE IS PROVIDED "AS IS", WITHOUT WARRANTY OF ANY KIND, EXPRESS OR
 * IMPLIED, INCLUDING BUT NOT LIMITED TO THE WARRANTIES OF MERCHANTABILITY,
 * FITNESS FOR A PARTICULAR PURPOSE AND NONINFRINGEMENT.  IN NO EVENT SHALL
 * THE AUTHORS OR COPYRIGHT HOLDERS BE LIABLE FOR ANY CLAIM, DAMAGES OR OTHER
 * LIABILITY, WHETHER IN AN ACTION OF CONTRACT, TORT OR OTHERWISE, ARISING
 * FROM, OUT OF OR IN CONNECTION WITH THE SOFTWARE OR THE USE OR OTHER DEALINGS
 * IN THE SOFTWARE.
 *
 */

#include <drm/drm_print.h>

#include "gem/i915_gem_context.h"

#include "i915_drv.h"

#include "gt/intel_gt.h"

#include "intel_engine.h"
#include "intel_engine_pm.h"
#include "intel_engine_pool.h"
#include "intel_engine_user.h"
#include "intel_context.h"
#include "intel_lrc.h"
#include "intel_reset.h"
#include "intel_ring.h"

/* Haswell does have the CXT_SIZE register however it does not appear to be
 * valid. Now, docs explain in dwords what is in the context object. The full
 * size is 70720 bytes, however, the power context and execlist context will
 * never be saved (power context is stored elsewhere, and execlists don't work
 * on HSW) - so the final size, including the extra state required for the
 * Resource Streamer, is 66944 bytes, which rounds to 17 pages.
 */
#define HSW_CXT_TOTAL_SIZE		(17 * PAGE_SIZE)

#define DEFAULT_LR_CONTEXT_RENDER_SIZE	(22 * PAGE_SIZE)
#define GEN8_LR_CONTEXT_RENDER_SIZE	(20 * PAGE_SIZE)
#define GEN9_LR_CONTEXT_RENDER_SIZE	(22 * PAGE_SIZE)
#define GEN10_LR_CONTEXT_RENDER_SIZE	(18 * PAGE_SIZE)
#define GEN11_LR_CONTEXT_RENDER_SIZE	(14 * PAGE_SIZE)

#define GEN8_LR_CONTEXT_OTHER_SIZE	( 2 * PAGE_SIZE)

#define MAX_MMIO_BASES 3
struct engine_info {
	unsigned int hw_id;
	u8 class;
	u8 instance;
	/* mmio bases table *must* be sorted in reverse gen order */
	struct engine_mmio_base {
		u32 gen : 8;
		u32 base : 24;
	} mmio_bases[MAX_MMIO_BASES];
};

static const struct engine_info intel_engines[] = {
	[RCS0] = {
		.hw_id = RCS0_HW,
		.class = RENDER_CLASS,
		.instance = 0,
		.mmio_bases = {
			{ .gen = 1, .base = RENDER_RING_BASE }
		},
	},
	[BCS0] = {
		.hw_id = BCS0_HW,
		.class = COPY_ENGINE_CLASS,
		.instance = 0,
		.mmio_bases = {
			{ .gen = 6, .base = BLT_RING_BASE }
		},
	},
	[VCS0] = {
		.hw_id = VCS0_HW,
		.class = VIDEO_DECODE_CLASS,
		.instance = 0,
		.mmio_bases = {
			{ .gen = 11, .base = GEN11_BSD_RING_BASE },
			{ .gen = 6, .base = GEN6_BSD_RING_BASE },
			{ .gen = 4, .base = BSD_RING_BASE }
		},
	},
	[VCS1] = {
		.hw_id = VCS1_HW,
		.class = VIDEO_DECODE_CLASS,
		.instance = 1,
		.mmio_bases = {
			{ .gen = 11, .base = GEN11_BSD2_RING_BASE },
			{ .gen = 8, .base = GEN8_BSD2_RING_BASE }
		},
	},
	[VCS2] = {
		.hw_id = VCS2_HW,
		.class = VIDEO_DECODE_CLASS,
		.instance = 2,
		.mmio_bases = {
			{ .gen = 11, .base = GEN11_BSD3_RING_BASE }
		},
	},
	[VCS3] = {
		.hw_id = VCS3_HW,
		.class = VIDEO_DECODE_CLASS,
		.instance = 3,
		.mmio_bases = {
			{ .gen = 11, .base = GEN11_BSD4_RING_BASE }
		},
	},
	[VECS0] = {
		.hw_id = VECS0_HW,
		.class = VIDEO_ENHANCEMENT_CLASS,
		.instance = 0,
		.mmio_bases = {
			{ .gen = 11, .base = GEN11_VEBOX_RING_BASE },
			{ .gen = 7, .base = VEBOX_RING_BASE }
		},
	},
	[VECS1] = {
		.hw_id = VECS1_HW,
		.class = VIDEO_ENHANCEMENT_CLASS,
		.instance = 1,
		.mmio_bases = {
			{ .gen = 11, .base = GEN11_VEBOX2_RING_BASE }
		},
	},
};

/**
 * intel_engine_context_size() - return the size of the context for an engine
 * @dev_priv: i915 device private
 * @class: engine class
 *
 * Each engine class may require a different amount of space for a context
 * image.
 *
 * Return: size (in bytes) of an engine class specific context image
 *
 * Note: this size includes the HWSP, which is part of the context image
 * in LRC mode, but does not include the "shared data page" used with
 * GuC submission. The caller should account for this if using the GuC.
 */
u32 intel_engine_context_size(struct drm_i915_private *dev_priv, u8 class)
{
	u32 cxt_size;

	BUILD_BUG_ON(I915_GTT_PAGE_SIZE != PAGE_SIZE);

	switch (class) {
	case RENDER_CLASS:
		switch (INTEL_GEN(dev_priv)) {
		default:
			MISSING_CASE(INTEL_GEN(dev_priv));
			return DEFAULT_LR_CONTEXT_RENDER_SIZE;
		case 12:
		case 11:
			return GEN11_LR_CONTEXT_RENDER_SIZE;
		case 10:
			return GEN10_LR_CONTEXT_RENDER_SIZE;
		case 9:
			return GEN9_LR_CONTEXT_RENDER_SIZE;
		case 8:
			return GEN8_LR_CONTEXT_RENDER_SIZE;
		case 7:
			if (IS_HASWELL(dev_priv))
				return HSW_CXT_TOTAL_SIZE;

			cxt_size = I915_READ(GEN7_CXT_SIZE);
			return round_up(GEN7_CXT_TOTAL_SIZE(cxt_size) * 64,
					PAGE_SIZE);
		case 6:
			cxt_size = I915_READ(CXT_SIZE);
			return round_up(GEN6_CXT_TOTAL_SIZE(cxt_size) * 64,
					PAGE_SIZE);
		case 5:
		case 4:
			/*
			 * There is a discrepancy here between the size reported
			 * by the register and the size of the context layout
			 * in the docs. Both are described as authorative!
			 *
			 * The discrepancy is on the order of a few cachelines,
			 * but the total is under one page (4k), which is our
			 * minimum allocation anyway so it should all come
			 * out in the wash.
			 */
			cxt_size = I915_READ(CXT_SIZE) + 1;
			DRM_DEBUG_DRIVER("gen%d CXT_SIZE = %d bytes [0x%08x]\n",
					 INTEL_GEN(dev_priv),
					 cxt_size * 64,
					 cxt_size - 1);
			return round_up(cxt_size * 64, PAGE_SIZE);
		case 3:
		case 2:
		/* For the special day when i810 gets merged. */
		case 1:
			return 0;
		}
		break;
	default:
		MISSING_CASE(class);
		/* fall through */
	case VIDEO_DECODE_CLASS:
	case VIDEO_ENHANCEMENT_CLASS:
	case COPY_ENGINE_CLASS:
		if (INTEL_GEN(dev_priv) < 8)
			return 0;
		return GEN8_LR_CONTEXT_OTHER_SIZE;
	}
}

static u32 __engine_mmio_base(struct drm_i915_private *i915,
			      const struct engine_mmio_base *bases)
{
	int i;

	for (i = 0; i < MAX_MMIO_BASES; i++)
		if (INTEL_GEN(i915) >= bases[i].gen)
			break;

	GEM_BUG_ON(i == MAX_MMIO_BASES);
	GEM_BUG_ON(!bases[i].base);

	return bases[i].base;
}

static void __sprint_engine_name(struct intel_engine_cs *engine)
{
	/*
	 * Before we know what the uABI name for this engine will be,
	 * we still would like to keep track of this engine in the debug logs.
	 * We throw in a ' here as a reminder that this isn't its final name.
	 */
	GEM_WARN_ON(snprintf(engine->name, sizeof(engine->name), "%s'%u",
			     intel_engine_class_repr(engine->class),
			     engine->instance) >= sizeof(engine->name));
}

void intel_engine_set_hwsp_writemask(struct intel_engine_cs *engine, u32 mask)
{
	/*
	 * Though they added more rings on g4x/ilk, they did not add
	 * per-engine HWSTAM until gen6.
	 */
	if (INTEL_GEN(engine->i915) < 6 && engine->class != RENDER_CLASS)
		return;

	if (INTEL_GEN(engine->i915) >= 3)
		ENGINE_WRITE(engine, RING_HWSTAM, mask);
	else
		ENGINE_WRITE16(engine, RING_HWSTAM, mask);
}

static void intel_engine_sanitize_mmio(struct intel_engine_cs *engine)
{
	/* Mask off all writes into the unknown HWSP */
	intel_engine_set_hwsp_writemask(engine, ~0u);
}

static int intel_engine_setup(struct intel_gt *gt, enum intel_engine_id id)
{
	const struct engine_info *info = &intel_engines[id];
	struct intel_engine_cs *engine;

	BUILD_BUG_ON(MAX_ENGINE_CLASS >= BIT(GEN11_ENGINE_CLASS_WIDTH));
	BUILD_BUG_ON(MAX_ENGINE_INSTANCE >= BIT(GEN11_ENGINE_INSTANCE_WIDTH));

	if (GEM_DEBUG_WARN_ON(id >= ARRAY_SIZE(gt->engine)))
		return -EINVAL;

	if (GEM_DEBUG_WARN_ON(info->class > MAX_ENGINE_CLASS))
		return -EINVAL;

	if (GEM_DEBUG_WARN_ON(info->instance > MAX_ENGINE_INSTANCE))
		return -EINVAL;

	if (GEM_DEBUG_WARN_ON(gt->engine_class[info->class][info->instance]))
		return -EINVAL;

	engine = kzalloc(sizeof(*engine), GFP_KERNEL);
	if (!engine)
		return -ENOMEM;

	BUILD_BUG_ON(BITS_PER_TYPE(engine->mask) < I915_NUM_ENGINES);

	engine->id = id;
	engine->legacy_idx = INVALID_ENGINE;
	engine->mask = BIT(id);
	engine->i915 = gt->i915;
	engine->gt = gt;
	engine->uncore = gt->uncore;
	engine->hw_id = engine->guc_id = info->hw_id;
	engine->mmio_base = __engine_mmio_base(gt->i915, info->mmio_bases);

	engine->class = info->class;
	engine->instance = info->instance;
	__sprint_engine_name(engine);

	engine->props.heartbeat_interval_ms =
		CONFIG_DRM_I915_HEARTBEAT_INTERVAL;
	engine->props.preempt_timeout_ms =
		CONFIG_DRM_I915_PREEMPT_TIMEOUT;
	engine->props.stop_timeout_ms =
		CONFIG_DRM_I915_STOP_TIMEOUT;
	engine->props.timeslice_duration_ms =
		CONFIG_DRM_I915_TIMESLICE_DURATION;

	/*
	 * To be overridden by the backend on setup. However to facilitate
	 * cleanup on error during setup, we always provide the destroy vfunc.
	 */
	engine->destroy = (typeof(engine->destroy))kfree;

	engine->context_size = intel_engine_context_size(gt->i915,
							 engine->class);
	if (WARN_ON(engine->context_size > BIT(20)))
		engine->context_size = 0;
	if (engine->context_size)
		DRIVER_CAPS(gt->i915)->has_logical_contexts = true;

	/* Nothing to do here, execute in order of dependencies */
	engine->schedule = NULL;

	seqlock_init(&engine->stats.lock);

	ATOMIC_INIT_NOTIFIER_HEAD(&engine->context_status_notifier);

	/* Scrub mmio state on takeover */
	intel_engine_sanitize_mmio(engine);

	gt->engine_class[info->class][info->instance] = engine;
	gt->engine[id] = engine;

	intel_engine_add_user(engine);
	gt->i915->engine[id] = engine;

	return 0;
}

static void __setup_engine_capabilities(struct intel_engine_cs *engine)
{
	struct drm_i915_private *i915 = engine->i915;

	if (engine->class == VIDEO_DECODE_CLASS) {
		/*
		 * HEVC support is present on first engine instance
		 * before Gen11 and on all instances afterwards.
		 */
		if (INTEL_GEN(i915) >= 11 ||
		    (INTEL_GEN(i915) >= 9 && engine->instance == 0))
			engine->uabi_capabilities |=
				I915_VIDEO_CLASS_CAPABILITY_HEVC;

		/*
		 * SFC block is present only on even logical engine
		 * instances.
		 */
		if ((INTEL_GEN(i915) >= 11 &&
		     RUNTIME_INFO(i915)->vdbox_sfc_access & engine->mask) ||
		    (INTEL_GEN(i915) >= 9 && engine->instance == 0))
			engine->uabi_capabilities |=
				I915_VIDEO_AND_ENHANCE_CLASS_CAPABILITY_SFC;
	} else if (engine->class == VIDEO_ENHANCEMENT_CLASS) {
		if (INTEL_GEN(i915) >= 9)
			engine->uabi_capabilities |=
				I915_VIDEO_AND_ENHANCE_CLASS_CAPABILITY_SFC;
	}
}

static void intel_setup_engine_capabilities(struct intel_gt *gt)
{
	struct intel_engine_cs *engine;
	enum intel_engine_id id;

	for_each_engine(engine, gt, id)
		__setup_engine_capabilities(engine);
}

/**
 * intel_engines_cleanup() - free the resources allocated for Command Streamers
 * @gt: pointer to struct intel_gt
 */
void intel_engines_cleanup(struct intel_gt *gt)
{
	struct intel_engine_cs *engine;
	enum intel_engine_id id;

	for_each_engine(engine, gt, id) {
		engine->destroy(engine);
		gt->engine[id] = NULL;
		gt->i915->engine[id] = NULL;
	}
}

/**
 * intel_engines_init_mmio() - allocate and prepare the Engine Command Streamers
 * @gt: pointer to struct intel_gt
 *
 * Return: non-zero if the initialization failed.
 */
int intel_engines_init_mmio(struct intel_gt *gt)
{
	struct drm_i915_private *i915 = gt->i915;
	struct intel_device_info *device_info = mkwrite_device_info(i915);
	const unsigned int engine_mask = INTEL_INFO(i915)->engine_mask;
	unsigned int mask = 0;
	unsigned int i;
	int err;

	WARN_ON(engine_mask == 0);
	WARN_ON(engine_mask &
		GENMASK(BITS_PER_TYPE(mask) - 1, I915_NUM_ENGINES));

	if (i915_inject_probe_failure(i915))
		return -ENODEV;

	for (i = 0; i < ARRAY_SIZE(intel_engines); i++) {
		if (!HAS_ENGINE(i915, i))
			continue;

		err = intel_engine_setup(gt, i);
		if (err)
			goto cleanup;

		mask |= BIT(i);
	}

	/*
	 * Catch failures to update intel_engines table when the new engines
	 * are added to the driver by a warning and disabling the forgotten
	 * engines.
	 */
	if (WARN_ON(mask != engine_mask))
		device_info->engine_mask = mask;

	RUNTIME_INFO(i915)->num_engines = hweight32(mask);

	intel_gt_check_and_clear_faults(gt);

	intel_setup_engine_capabilities(gt);

	return 0;

cleanup:
	intel_engines_cleanup(gt);
	return err;
}

/**
 * intel_engines_init() - init the Engine Command Streamers
 * @gt: pointer to struct intel_gt
 *
 * Return: non-zero if the initialization failed.
 */
int intel_engines_init(struct intel_gt *gt)
{
	int (*init)(struct intel_engine_cs *engine);
	struct intel_engine_cs *engine;
	enum intel_engine_id id;
	int err;

	if (HAS_EXECLISTS(gt->i915))
		init = intel_execlists_submission_init;
	else
		init = intel_ring_submission_init;

	for_each_engine(engine, gt, id) {
		err = init(engine);
		if (err)
			goto cleanup;
	}

	return 0;

cleanup:
	intel_engines_cleanup(gt);
	return err;
}

void intel_engine_init_execlists(struct intel_engine_cs *engine)
{
	struct intel_engine_execlists * const execlists = &engine->execlists;

	execlists->port_mask = 1;
	GEM_BUG_ON(!is_power_of_2(execlists_num_ports(execlists)));
	GEM_BUG_ON(execlists_num_ports(execlists) > EXECLIST_MAX_PORTS);

	memset(execlists->pending, 0, sizeof(execlists->pending));
	execlists->active =
		memset(execlists->inflight, 0, sizeof(execlists->inflight));

	execlists->queue_priority_hint = INT_MIN;
	execlists->queue = RB_ROOT_CACHED;
}

static void cleanup_status_page(struct intel_engine_cs *engine)
{
	struct i915_vma *vma;

	/* Prevent writes into HWSP after returning the page to the system */
	intel_engine_set_hwsp_writemask(engine, ~0u);

	vma = fetch_and_zero(&engine->status_page.vma);
	if (!vma)
		return;

	if (!HWS_NEEDS_PHYSICAL(engine->i915))
		i915_vma_unpin(vma);

	i915_gem_object_unpin_map(vma->obj);
	i915_gem_object_put(vma->obj);
}

static int pin_ggtt_status_page(struct intel_engine_cs *engine,
				struct i915_vma *vma)
{
	unsigned int flags;

	flags = PIN_GLOBAL;
	if (!HAS_LLC(engine->i915) && i915_ggtt_has_aperture(engine->gt->ggtt))
		/*
		 * On g33, we cannot place HWS above 256MiB, so
		 * restrict its pinning to the low mappable arena.
		 * Though this restriction is not documented for
		 * gen4, gen5, or byt, they also behave similarly
		 * and hang if the HWS is placed at the top of the
		 * GTT. To generalise, it appears that all !llc
		 * platforms have issues with us placing the HWS
		 * above the mappable region (even though we never
		 * actually map it).
		 */
		flags |= PIN_MAPPABLE;
	else
		flags |= PIN_HIGH;

	return i915_vma_pin(vma, 0, 0, flags);
}

static int init_status_page(struct intel_engine_cs *engine)
{
	struct drm_i915_gem_object *obj;
	struct i915_vma *vma;
	void *vaddr;
	int ret;

	/*
	 * Though the HWS register does support 36bit addresses, historically
	 * we have had hangs and corruption reported due to wild writes if
	 * the HWS is placed above 4G. We only allow objects to be allocated
	 * in GFP_DMA32 for i965, and no earlier physical address users had
	 * access to more than 4G.
	 */
	obj = i915_gem_object_create_internal(engine->i915, PAGE_SIZE);
	if (IS_ERR(obj)) {
		DRM_ERROR("Failed to allocate status page\n");
		return PTR_ERR(obj);
	}

	i915_gem_object_set_cache_coherency(obj, I915_CACHE_LLC);

	vma = i915_vma_instance(obj, &engine->gt->ggtt->vm, NULL);
	if (IS_ERR(vma)) {
		ret = PTR_ERR(vma);
		goto err;
	}

	vaddr = i915_gem_object_pin_map(obj, I915_MAP_WB);
	if (IS_ERR(vaddr)) {
		ret = PTR_ERR(vaddr);
		goto err;
	}

	engine->status_page.addr = memset(vaddr, 0, PAGE_SIZE);
	engine->status_page.vma = vma;

	if (!HWS_NEEDS_PHYSICAL(engine->i915)) {
		ret = pin_ggtt_status_page(engine, vma);
		if (ret)
			goto err_unpin;
	}

	return 0;

err_unpin:
	i915_gem_object_unpin_map(obj);
err:
	i915_gem_object_put(obj);
	return ret;
}

static int intel_engine_setup_common(struct intel_engine_cs *engine)
{
	int err;

	init_llist_head(&engine->barrier_tasks);

	err = init_status_page(engine);
	if (err)
		return err;

	intel_engine_init_active(engine, ENGINE_PHYSICAL);
	intel_engine_init_breadcrumbs(engine);
	intel_engine_init_execlists(engine);
	intel_engine_init_cmd_parser(engine);
	intel_engine_init__pm(engine);

	intel_engine_pool_init(&engine->pool);

	/* Use the whole device by default */
	engine->sseu =
		intel_sseu_from_device_info(&RUNTIME_INFO(engine->i915)->sseu);

	intel_engine_init_workarounds(engine);
	intel_engine_init_whitelist(engine);
	intel_engine_init_ctx_wa(engine);

	return 0;
}

/**
 * intel_engines_setup- setup engine state not requiring hw access
 * @gt: pointer to struct intel_gt
 *
 * Initializes engine structure members shared between legacy and execlists
 * submission modes which do not require hardware access.
 *
 * Typically done early in the submission mode specific engine setup stage.
 */
int intel_engines_setup(struct intel_gt *gt)
{
	int (*setup)(struct intel_engine_cs *engine);
	struct intel_engine_cs *engine;
	enum intel_engine_id id;
	int err;

	if (HAS_EXECLISTS(gt->i915))
		setup = intel_execlists_submission_setup;
	else
		setup = intel_ring_submission_setup;

	for_each_engine(engine, gt, id) {
		err = intel_engine_setup_common(engine);
		if (err)
			goto cleanup;

		err = setup(engine);
		if (err)
			goto cleanup;

		/* We expect the backend to take control over its state */
		GEM_BUG_ON(engine->destroy == (typeof(engine->destroy))kfree);

		GEM_BUG_ON(!engine->cops);
	}

	return 0;

cleanup:
	intel_engines_cleanup(gt);
	return err;
}

struct measure_breadcrumb {
	struct i915_request rq;
	struct intel_timeline timeline;
	struct intel_ring ring;
	u32 cs[1024];
};

static int measure_breadcrumb_dw(struct intel_engine_cs *engine)
{
	struct measure_breadcrumb *frame;
	int dw = -ENOMEM;

	GEM_BUG_ON(!engine->gt->scratch);

	frame = kzalloc(sizeof(*frame), GFP_KERNEL);
	if (!frame)
		return -ENOMEM;

	if (intel_timeline_init(&frame->timeline,
				engine->gt,
				engine->status_page.vma))
		goto out_frame;

	mutex_lock(&frame->timeline.mutex);

	frame->ring.vaddr = frame->cs;
	frame->ring.size = sizeof(frame->cs);
	frame->ring.effective_size = frame->ring.size;
	intel_ring_update_space(&frame->ring);

	frame->rq.i915 = engine->i915;
	frame->rq.engine = engine;
	frame->rq.ring = &frame->ring;
	rcu_assign_pointer(frame->rq.timeline, &frame->timeline);

	dw = intel_timeline_pin(&frame->timeline);
	if (dw < 0)
		goto out_timeline;

	spin_lock_irq(&engine->active.lock);
	dw = engine->emit_fini_breadcrumb(&frame->rq, frame->cs) - frame->cs;
	spin_unlock_irq(&engine->active.lock);

	GEM_BUG_ON(dw & 1); /* RING_TAIL must be qword aligned */

	intel_timeline_unpin(&frame->timeline);

out_timeline:
	mutex_unlock(&frame->timeline.mutex);
	intel_timeline_fini(&frame->timeline);
out_frame:
	kfree(frame);
	return dw;
}

void
intel_engine_init_active(struct intel_engine_cs *engine, unsigned int subclass)
{
	INIT_LIST_HEAD(&engine->active.requests);

	spin_lock_init(&engine->active.lock);
	lockdep_set_subclass(&engine->active.lock, subclass);

	/*
	 * Due to an interesting quirk in lockdep's internal debug tracking,
	 * after setting a subclass we must ensure the lock is used. Otherwise,
	 * nr_unused_locks is incremented once too often.
	 */
#ifdef CONFIG_DEBUG_LOCK_ALLOC
	local_irq_disable();
	lock_map_acquire(&engine->active.lock.dep_map);
	lock_map_release(&engine->active.lock.dep_map);
	local_irq_enable();
#endif
}

static struct intel_context *
create_kernel_context(struct intel_engine_cs *engine)
{
	static struct lock_class_key kernel;
	struct intel_context *ce;
	int err;

	ce = intel_context_create(engine->i915->kernel_context, engine);
	if (IS_ERR(ce))
		return ce;

	ce->ring = __intel_context_ring_size(SZ_4K);

	err = intel_context_pin(ce);
	if (err) {
		intel_context_put(ce);
		return ERR_PTR(err);
	}

	/*
	 * Give our perma-pinned kernel timelines a separate lockdep class,
	 * so that we can use them from within the normal user timelines
	 * should we need to inject GPU operations during their request
	 * construction.
	 */
	lockdep_set_class(&ce->timeline->mutex, &kernel);

	return ce;
}

/**
 * intel_engines_init_common - initialize cengine state which might require hw access
 * @engine: Engine to initialize.
 *
 * Initializes @engine@ structure members shared between legacy and execlists
 * submission modes which do require hardware access.
 *
 * Typcally done at later stages of submission mode specific engine setup.
 *
 * Returns zero on success or an error code on failure.
 */
int intel_engine_init_common(struct intel_engine_cs *engine)
{
	struct intel_context *ce;
	int ret;

	engine->set_default_submission(engine);

	/*
	 * We may need to do things with the shrinker which
	 * require us to immediately switch back to the default
	 * context. This can cause a problem as pinning the
	 * default context also requires GTT space which may not
	 * be available. To avoid this we always pin the default
	 * context.
	 */
	ce = create_kernel_context(engine);
	if (IS_ERR(ce))
		return PTR_ERR(ce);

	engine->kernel_context = ce;

	ret = measure_breadcrumb_dw(engine);
	if (ret < 0)
		goto err_unpin;

	engine->emit_fini_breadcrumb_dw = ret;

	return 0;

err_unpin:
	intel_context_unpin(ce);
	intel_context_put(ce);
	return ret;
}

/**
 * intel_engines_cleanup_common - cleans up the engine state created by
 *                                the common initiailizers.
 * @engine: Engine to cleanup.
 *
 * This cleans up everything created by the common helpers.
 */
void intel_engine_cleanup_common(struct intel_engine_cs *engine)
{
	GEM_BUG_ON(!list_empty(&engine->active.requests));

	cleanup_status_page(engine);

	intel_engine_pool_fini(&engine->pool);
	intel_engine_fini_breadcrumbs(engine);
	intel_engine_cleanup_cmd_parser(engine);

	if (engine->default_state)
		i915_gem_object_put(engine->default_state);

	if (engine->kernel_context) {
		intel_context_unpin(engine->kernel_context);
		intel_context_put(engine->kernel_context);
	}
	GEM_BUG_ON(!llist_empty(&engine->barrier_tasks));

	intel_wa_list_free(&engine->ctx_wa_list);
	intel_wa_list_free(&engine->wa_list);
	intel_wa_list_free(&engine->whitelist);
}

u64 intel_engine_get_active_head(const struct intel_engine_cs *engine)
{
	struct drm_i915_private *i915 = engine->i915;

	u64 acthd;

	if (INTEL_GEN(i915) >= 8)
		acthd = ENGINE_READ64(engine, RING_ACTHD, RING_ACTHD_UDW);
	else if (INTEL_GEN(i915) >= 4)
		acthd = ENGINE_READ(engine, RING_ACTHD);
	else
		acthd = ENGINE_READ(engine, ACTHD);

	return acthd;
}

u64 intel_engine_get_last_batch_head(const struct intel_engine_cs *engine)
{
	u64 bbaddr;

	if (INTEL_GEN(engine->i915) >= 8)
		bbaddr = ENGINE_READ64(engine, RING_BBADDR, RING_BBADDR_UDW);
	else
		bbaddr = ENGINE_READ(engine, RING_BBADDR);

	return bbaddr;
}

static unsigned long stop_timeout(const struct intel_engine_cs *engine)
{
	if (in_atomic() || irqs_disabled()) /* inside atomic preempt-reset? */
		return 0;

	/*
	 * If we are doing a normal GPU reset, we can take our time and allow
	 * the engine to quiesce. We've stopped submission to the engine, and
	 * if we wait long enough an innocent context should complete and
	 * leave the engine idle. So they should not be caught unaware by
	 * the forthcoming GPU reset (which usually follows the stop_cs)!
	 */
	return READ_ONCE(engine->props.stop_timeout_ms);
}

int intel_engine_stop_cs(struct intel_engine_cs *engine)
{
	struct intel_uncore *uncore = engine->uncore;
	const u32 base = engine->mmio_base;
	const i915_reg_t mode = RING_MI_MODE(base);
	int err;

	if (INTEL_GEN(engine->i915) < 3)
		return -ENODEV;

	GEM_TRACE("%s\n", engine->name);

	intel_uncore_write_fw(uncore, mode, _MASKED_BIT_ENABLE(STOP_RING));

	err = 0;
	if (__intel_wait_for_register_fw(uncore,
					 mode, MODE_IDLE, MODE_IDLE,
					 1000, stop_timeout(engine),
					 NULL)) {
		GEM_TRACE("%s: timed out on STOP_RING -> IDLE\n", engine->name);
		err = -ETIMEDOUT;
	}

	/* A final mmio read to let GPU writes be hopefully flushed to memory */
	intel_uncore_posting_read_fw(uncore, mode);

	return err;
}

void intel_engine_cancel_stop_cs(struct intel_engine_cs *engine)
{
	GEM_TRACE("%s\n", engine->name);

	ENGINE_WRITE_FW(engine, RING_MI_MODE, _MASKED_BIT_DISABLE(STOP_RING));
}

const char *i915_cache_level_str(struct drm_i915_private *i915, int type)
{
	switch (type) {
	case I915_CACHE_NONE: return " uncached";
	case I915_CACHE_LLC: return HAS_LLC(i915) ? " LLC" : " snooped";
	case I915_CACHE_L3_LLC: return " L3+LLC";
	case I915_CACHE_WT: return " WT";
	default: return "";
	}
}

static u32
read_subslice_reg(struct intel_engine_cs *engine, int slice, int subslice,
		  i915_reg_t reg)
{
	struct drm_i915_private *i915 = engine->i915;
	struct intel_uncore *uncore = engine->uncore;
	u32 mcr_mask, mcr_ss, mcr, old_mcr, val;
	enum forcewake_domains fw_domains;

	if (INTEL_GEN(i915) >= 11) {
		mcr_mask = GEN11_MCR_SLICE_MASK | GEN11_MCR_SUBSLICE_MASK;
		mcr_ss = GEN11_MCR_SLICE(slice) | GEN11_MCR_SUBSLICE(subslice);
	} else {
		mcr_mask = GEN8_MCR_SLICE_MASK | GEN8_MCR_SUBSLICE_MASK;
		mcr_ss = GEN8_MCR_SLICE(slice) | GEN8_MCR_SUBSLICE(subslice);
	}

	fw_domains = intel_uncore_forcewake_for_reg(uncore, reg,
						    FW_REG_READ);
	fw_domains |= intel_uncore_forcewake_for_reg(uncore,
						     GEN8_MCR_SELECTOR,
						     FW_REG_READ | FW_REG_WRITE);

	spin_lock_irq(&uncore->lock);
	intel_uncore_forcewake_get__locked(uncore, fw_domains);

	old_mcr = mcr = intel_uncore_read_fw(uncore, GEN8_MCR_SELECTOR);

	mcr &= ~mcr_mask;
	mcr |= mcr_ss;
	intel_uncore_write_fw(uncore, GEN8_MCR_SELECTOR, mcr);

	val = intel_uncore_read_fw(uncore, reg);

	mcr &= ~mcr_mask;
	mcr |= old_mcr & mcr_mask;

	intel_uncore_write_fw(uncore, GEN8_MCR_SELECTOR, mcr);

	intel_uncore_forcewake_put__locked(uncore, fw_domains);
	spin_unlock_irq(&uncore->lock);

	return val;
}

/* NB: please notice the memset */
void intel_engine_get_instdone(struct intel_engine_cs *engine,
			       struct intel_instdone *instdone)
{
	struct drm_i915_private *i915 = engine->i915;
	const struct sseu_dev_info *sseu = &RUNTIME_INFO(i915)->sseu;
	struct intel_uncore *uncore = engine->uncore;
	u32 mmio_base = engine->mmio_base;
	int slice;
	int subslice;

	memset(instdone, 0, sizeof(*instdone));

	switch (INTEL_GEN(i915)) {
	default:
		instdone->instdone =
			intel_uncore_read(uncore, RING_INSTDONE(mmio_base));

		if (engine->id != RCS0)
			break;

		instdone->slice_common =
			intel_uncore_read(uncore, GEN7_SC_INSTDONE);
		for_each_instdone_slice_subslice(i915, sseu, slice, subslice) {
			instdone->sampler[slice][subslice] =
				read_subslice_reg(engine, slice, subslice,
						  GEN7_SAMPLER_INSTDONE);
			instdone->row[slice][subslice] =
				read_subslice_reg(engine, slice, subslice,
						  GEN7_ROW_INSTDONE);
		}
		break;
	case 7:
		instdone->instdone =
			intel_uncore_read(uncore, RING_INSTDONE(mmio_base));

		if (engine->id != RCS0)
			break;

		instdone->slice_common =
			intel_uncore_read(uncore, GEN7_SC_INSTDONE);
		instdone->sampler[0][0] =
			intel_uncore_read(uncore, GEN7_SAMPLER_INSTDONE);
		instdone->row[0][0] =
			intel_uncore_read(uncore, GEN7_ROW_INSTDONE);

		break;
	case 6:
	case 5:
	case 4:
		instdone->instdone =
			intel_uncore_read(uncore, RING_INSTDONE(mmio_base));
		if (engine->id == RCS0)
			/* HACK: Using the wrong struct member */
			instdone->slice_common =
				intel_uncore_read(uncore, GEN4_INSTDONE1);
		break;
	case 3:
	case 2:
		instdone->instdone = intel_uncore_read(uncore, GEN2_INSTDONE);
		break;
	}
}

static bool ring_is_idle(struct intel_engine_cs *engine)
{
	bool idle = true;

	if (I915_SELFTEST_ONLY(!engine->mmio_base))
		return true;

	if (!intel_engine_pm_get_if_awake(engine))
		return true;

	/* First check that no commands are left in the ring */
	if ((ENGINE_READ(engine, RING_HEAD) & HEAD_ADDR) !=
	    (ENGINE_READ(engine, RING_TAIL) & TAIL_ADDR))
		idle = false;

	/* No bit for gen2, so assume the CS parser is idle */
	if (INTEL_GEN(engine->i915) > 2 &&
	    !(ENGINE_READ(engine, RING_MI_MODE) & MODE_IDLE))
		idle = false;

	intel_engine_pm_put(engine);

	return idle;
}

void intel_engine_flush_submission(struct intel_engine_cs *engine)
{
	struct tasklet_struct *t = &engine->execlists.tasklet;

	if (__tasklet_is_scheduled(t)) {
		local_bh_disable();
		if (tasklet_trylock(t)) {
			/* Must wait for any GPU reset in progress. */
			if (__tasklet_is_enabled(t))
				t->func(t->data);
			tasklet_unlock(t);
		}
		local_bh_enable();
	}

	/* Otherwise flush the tasklet if it was running on another cpu */
	tasklet_unlock_wait(t);
}

/**
 * intel_engine_is_idle() - Report if the engine has finished process all work
 * @engine: the intel_engine_cs
 *
 * Return true if there are no requests pending, nothing left to be submitted
 * to hardware, and that the engine is idle.
 */
bool intel_engine_is_idle(struct intel_engine_cs *engine)
{
	/* More white lies, if wedged, hw state is inconsistent */
	if (intel_gt_is_wedged(engine->gt))
		return true;

	if (!intel_engine_pm_is_awake(engine))
		return true;

	/* Waiting to drain ELSP? */
	if (execlists_active(&engine->execlists)) {
		synchronize_hardirq(engine->i915->drm.pdev->irq);

		intel_engine_flush_submission(engine);

		if (execlists_active(&engine->execlists))
			return false;
	}

	/* ELSP is empty, but there are ready requests? E.g. after reset */
	if (!RB_EMPTY_ROOT(&engine->execlists.queue.rb_root))
		return false;

	/* Ring stopped? */
	return ring_is_idle(engine);
}

bool intel_engines_are_idle(struct intel_gt *gt)
{
	struct intel_engine_cs *engine;
	enum intel_engine_id id;

	/*
	 * If the driver is wedged, HW state may be very inconsistent and
	 * report that it is still busy, even though we have stopped using it.
	 */
	if (intel_gt_is_wedged(gt))
		return true;

	/* Already parked (and passed an idleness test); must still be idle */
	if (!READ_ONCE(gt->awake))
		return true;

	for_each_engine(engine, gt, id) {
		if (!intel_engine_is_idle(engine))
			return false;
	}

	return true;
}

void intel_engines_reset_default_submission(struct intel_gt *gt)
{
	struct intel_engine_cs *engine;
	enum intel_engine_id id;

	for_each_engine(engine, gt, id)
		engine->set_default_submission(engine);
}

bool intel_engine_can_store_dword(struct intel_engine_cs *engine)
{
	switch (INTEL_GEN(engine->i915)) {
	case 2:
		return false; /* uses physical not virtual addresses */
	case 3:
		/* maybe only uses physical not virtual addresses */
		return !(IS_I915G(engine->i915) || IS_I915GM(engine->i915));
	case 4:
		return !IS_I965G(engine->i915); /* who knows! */
	case 6:
		return engine->class != VIDEO_DECODE_CLASS; /* b0rked */
	default:
		return true;
	}
}

static int print_sched_attr(struct drm_i915_private *i915,
			    const struct i915_sched_attr *attr,
			    char *buf, int x, int len)
{
	if (attr->priority == I915_PRIORITY_INVALID)
		return x;

	x += snprintf(buf + x, len - x,
		      " prio=%d", attr->priority);

	return x;
}

static void print_request(struct drm_printer *m,
			  struct i915_request *rq,
			  const char *prefix)
{
	const char *name = rq->fence.ops->get_timeline_name(&rq->fence);
	char buf[80] = "";
	int x = 0;

	x = print_sched_attr(rq->i915, &rq->sched.attr, buf, x, sizeof(buf));

	drm_printf(m, "%s %llx:%llx%s%s %s @ %dms: %s\n",
		   prefix,
		   rq->fence.context, rq->fence.seqno,
		   i915_request_completed(rq) ? "!" :
		   i915_request_started(rq) ? "*" :
		   "",
		   test_bit(DMA_FENCE_FLAG_SIGNALED_BIT,
			    &rq->fence.flags) ? "+" :
		   test_bit(DMA_FENCE_FLAG_ENABLE_SIGNAL_BIT,
			    &rq->fence.flags) ? "-" :
		   "",
		   buf,
		   jiffies_to_msecs(jiffies - rq->emitted_jiffies),
		   name);
}

static void hexdump(struct drm_printer *m, const void *buf, size_t len)
{
	const size_t rowsize = 8 * sizeof(u32);
	const void *prev = NULL;
	bool skip = false;
	size_t pos;

	for (pos = 0; pos < len; pos += rowsize) {
		char line[128];

		if (prev && !memcmp(prev, buf + pos, rowsize)) {
			if (!skip) {
				drm_printf(m, "*\n");
				skip = true;
			}
			continue;
		}

		WARN_ON_ONCE(hex_dump_to_buffer(buf + pos, len - pos,
						rowsize, sizeof(u32),
						line, sizeof(line),
						false) >= sizeof(line));
		drm_printf(m, "[%04zx] %s\n", pos, line);

		prev = buf + pos;
		skip = false;
	}
}

static struct intel_timeline *get_timeline(struct i915_request *rq)
{
	struct intel_timeline *tl;

	/*
	 * Even though we are holding the engine->active.lock here, there
	 * is no control over the submission queue per-se and we are
	 * inspecting the active state at a random point in time, with an
	 * unknown queue. Play safe and make sure the timeline remains valid.
	 * (Only being used for pretty printing, one extra kref shouldn't
	 * cause a camel stampede!)
	 */
	rcu_read_lock();
	tl = rcu_dereference(rq->timeline);
	if (!kref_get_unless_zero(&tl->kref))
		tl = NULL;
	rcu_read_unlock();

	return tl;
}

static const char *repr_timer(const struct timer_list *t)
{
	if (!READ_ONCE(t->expires))
		return "inactive";

	if (timer_pending(t))
		return "active";

	return "expired";
}

static void intel_engine_print_registers(struct intel_engine_cs *engine,
					 struct drm_printer *m)
{
	struct drm_i915_private *dev_priv = engine->i915;
	struct intel_engine_execlists * const execlists = &engine->execlists;
	u64 addr;

	if (engine->id == RENDER_CLASS && IS_GEN_RANGE(dev_priv, 4, 7))
		drm_printf(m, "\tCCID: 0x%08x\n", ENGINE_READ(engine, CCID));
	drm_printf(m, "\tRING_START: 0x%08x\n",
		   ENGINE_READ(engine, RING_START));
	drm_printf(m, "\tRING_HEAD:  0x%08x\n",
		   ENGINE_READ(engine, RING_HEAD) & HEAD_ADDR);
	drm_printf(m, "\tRING_TAIL:  0x%08x\n",
		   ENGINE_READ(engine, RING_TAIL) & TAIL_ADDR);
	drm_printf(m, "\tRING_CTL:   0x%08x%s\n",
		   ENGINE_READ(engine, RING_CTL),
		   ENGINE_READ(engine, RING_CTL) & (RING_WAIT | RING_WAIT_SEMAPHORE) ? " [waiting]" : "");
	if (INTEL_GEN(engine->i915) > 2) {
		drm_printf(m, "\tRING_MODE:  0x%08x%s\n",
			   ENGINE_READ(engine, RING_MI_MODE),
			   ENGINE_READ(engine, RING_MI_MODE) & (MODE_IDLE) ? " [idle]" : "");
	}

	if (INTEL_GEN(dev_priv) >= 6) {
		drm_printf(m, "\tRING_IMR: %08x\n",
			   ENGINE_READ(engine, RING_IMR));
	}

	addr = intel_engine_get_active_head(engine);
	drm_printf(m, "\tACTHD:  0x%08x_%08x\n",
		   upper_32_bits(addr), lower_32_bits(addr));
	addr = intel_engine_get_last_batch_head(engine);
	drm_printf(m, "\tBBADDR: 0x%08x_%08x\n",
		   upper_32_bits(addr), lower_32_bits(addr));
	if (INTEL_GEN(dev_priv) >= 8)
		addr = ENGINE_READ64(engine, RING_DMA_FADD, RING_DMA_FADD_UDW);
	else if (INTEL_GEN(dev_priv) >= 4)
		addr = ENGINE_READ(engine, RING_DMA_FADD);
	else
		addr = ENGINE_READ(engine, DMA_FADD_I8XX);
	drm_printf(m, "\tDMA_FADDR: 0x%08x_%08x\n",
		   upper_32_bits(addr), lower_32_bits(addr));
	if (INTEL_GEN(dev_priv) >= 4) {
		drm_printf(m, "\tIPEIR: 0x%08x\n",
			   ENGINE_READ(engine, RING_IPEIR));
		drm_printf(m, "\tIPEHR: 0x%08x\n",
			   ENGINE_READ(engine, RING_IPEHR));
	} else {
		drm_printf(m, "\tIPEIR: 0x%08x\n", ENGINE_READ(engine, IPEIR));
		drm_printf(m, "\tIPEHR: 0x%08x\n", ENGINE_READ(engine, IPEHR));
	}

	if (HAS_EXECLISTS(dev_priv)) {
		struct i915_request * const *port, *rq;
		const u32 *hws =
			&engine->status_page.addr[I915_HWS_CSB_BUF0_INDEX];
		const u8 num_entries = execlists->csb_size;
		unsigned int idx;
		u8 read, write;

		drm_printf(m, "\tExeclist tasklet queued? %s (%s), preempt? %s, timeslice? %s\n",
			   yesno(test_bit(TASKLET_STATE_SCHED,
					  &engine->execlists.tasklet.state)),
			   enableddisabled(!atomic_read(&engine->execlists.tasklet.count)),
			   repr_timer(&engine->execlists.preempt),
			   repr_timer(&engine->execlists.timer));

		read = execlists->csb_head;
		write = READ_ONCE(*execlists->csb_write);

		drm_printf(m, "\tExeclist status: 0x%08x %08x; CSB read:%d, write:%d, entries:%d\n",
			   ENGINE_READ(engine, RING_EXECLIST_STATUS_LO),
			   ENGINE_READ(engine, RING_EXECLIST_STATUS_HI),
			   read, write, num_entries);

		if (read >= num_entries)
			read = 0;
		if (write >= num_entries)
			write = 0;
		if (read > write)
			write += num_entries;
		while (read < write) {
			idx = ++read % num_entries;
			drm_printf(m, "\tExeclist CSB[%d]: 0x%08x, context: %d\n",
				   idx, hws[idx * 2], hws[idx * 2 + 1]);
		}

		execlists_active_lock_bh(execlists);
<<<<<<< HEAD
=======
		rcu_read_lock();
>>>>>>> b08baef0
		for (port = execlists->active; (rq = *port); port++) {
			char hdr[80];
			int len;

			len = snprintf(hdr, sizeof(hdr),
				       "\t\tActive[%d]: ",
				       (int)(port - execlists->active));
			if (!i915_request_signaled(rq)) {
				struct intel_timeline *tl = get_timeline(rq);

				len += snprintf(hdr + len, sizeof(hdr) - len,
						"ring:{start:%08x, hwsp:%08x, seqno:%08x}, ",
						i915_ggtt_offset(rq->ring->vma),
						tl ? tl->hwsp_offset : 0,
						hwsp_seqno(rq));

				if (tl)
					intel_timeline_put(tl);
			}
			snprintf(hdr + len, sizeof(hdr) - len, "rq: ");
			print_request(m, rq, hdr);
		}
		for (port = execlists->pending; (rq = *port); port++) {
			struct intel_timeline *tl = get_timeline(rq);
			char hdr[80];

			snprintf(hdr, sizeof(hdr),
				 "\t\tPending[%d] ring:{start:%08x, hwsp:%08x, seqno:%08x}, rq: ",
				 (int)(port - execlists->pending),
				 i915_ggtt_offset(rq->ring->vma),
				 tl ? tl->hwsp_offset : 0,
				 hwsp_seqno(rq));
			print_request(m, rq, hdr);

			if (tl)
				intel_timeline_put(tl);
		}
<<<<<<< HEAD
=======
		rcu_read_unlock();
>>>>>>> b08baef0
		execlists_active_unlock_bh(execlists);
	} else if (INTEL_GEN(dev_priv) > 6) {
		drm_printf(m, "\tPP_DIR_BASE: 0x%08x\n",
			   ENGINE_READ(engine, RING_PP_DIR_BASE));
		drm_printf(m, "\tPP_DIR_BASE_READ: 0x%08x\n",
			   ENGINE_READ(engine, RING_PP_DIR_BASE_READ));
		drm_printf(m, "\tPP_DIR_DCLV: 0x%08x\n",
			   ENGINE_READ(engine, RING_PP_DIR_DCLV));
	}
}

static void print_request_ring(struct drm_printer *m, struct i915_request *rq)
{
	void *ring;
	int size;

	drm_printf(m,
		   "[head %04x, postfix %04x, tail %04x, batch 0x%08x_%08x]:\n",
		   rq->head, rq->postfix, rq->tail,
		   rq->batch ? upper_32_bits(rq->batch->node.start) : ~0u,
		   rq->batch ? lower_32_bits(rq->batch->node.start) : ~0u);

	size = rq->tail - rq->head;
	if (rq->tail < rq->head)
		size += rq->ring->size;

	ring = kmalloc(size, GFP_ATOMIC);
	if (ring) {
		const void *vaddr = rq->ring->vaddr;
		unsigned int head = rq->head;
		unsigned int len = 0;

		if (rq->tail < head) {
			len = rq->ring->size - head;
			memcpy(ring, vaddr + head, len);
			head = 0;
		}
		memcpy(ring + len, vaddr + head, size - len);

		hexdump(m, ring, size);
		kfree(ring);
	}
}

void intel_engine_dump(struct intel_engine_cs *engine,
		       struct drm_printer *m,
		       const char *header, ...)
{
	struct i915_gpu_error * const error = &engine->i915->gpu_error;
	struct i915_request *rq;
	intel_wakeref_t wakeref;
	unsigned long flags;

	if (header) {
		va_list ap;

		va_start(ap, header);
		drm_vprintf(m, header, &ap);
		va_end(ap);
	}

	if (intel_gt_is_wedged(engine->gt))
		drm_printf(m, "*** WEDGED ***\n");

	drm_printf(m, "\tAwake? %d\n", atomic_read(&engine->wakeref.count));

	rcu_read_lock();
	rq = READ_ONCE(engine->heartbeat.systole);
	if (rq)
		drm_printf(m, "\tHeartbeat: %d ms ago\n",
			   jiffies_to_msecs(jiffies - rq->emitted_jiffies));
	rcu_read_unlock();
	drm_printf(m, "\tReset count: %d (global %d)\n",
		   i915_reset_engine_count(error, engine),
		   i915_reset_count(error));

	drm_printf(m, "\tRequests:\n");

	spin_lock_irqsave(&engine->active.lock, flags);
	rq = intel_engine_find_active_request(engine);
	if (rq) {
		struct intel_timeline *tl = get_timeline(rq);

		print_request(m, rq, "\t\tactive ");

		drm_printf(m, "\t\tring->start:  0x%08x\n",
			   i915_ggtt_offset(rq->ring->vma));
		drm_printf(m, "\t\tring->head:   0x%08x\n",
			   rq->ring->head);
		drm_printf(m, "\t\tring->tail:   0x%08x\n",
			   rq->ring->tail);
		drm_printf(m, "\t\tring->emit:   0x%08x\n",
			   rq->ring->emit);
		drm_printf(m, "\t\tring->space:  0x%08x\n",
			   rq->ring->space);

		if (tl) {
			drm_printf(m, "\t\tring->hwsp:   0x%08x\n",
				   tl->hwsp_offset);
			intel_timeline_put(tl);
		}

		print_request_ring(m, rq);

		if (rq->hw_context->lrc_reg_state) {
			drm_printf(m, "Logical Ring Context:\n");
			hexdump(m, rq->hw_context->lrc_reg_state, PAGE_SIZE);
		}
	}
	spin_unlock_irqrestore(&engine->active.lock, flags);

	drm_printf(m, "\tMMIO base:  0x%08x\n", engine->mmio_base);
	wakeref = intel_runtime_pm_get_if_in_use(engine->uncore->rpm);
	if (wakeref) {
		intel_engine_print_registers(engine, m);
		intel_runtime_pm_put(engine->uncore->rpm, wakeref);
	} else {
		drm_printf(m, "\tDevice is asleep; skipping register dump\n");
	}

	intel_execlists_show_requests(engine, m, print_request, 8);

	drm_printf(m, "HWSP:\n");
	hexdump(m, engine->status_page.addr, PAGE_SIZE);

	drm_printf(m, "Idle? %s\n", yesno(intel_engine_is_idle(engine)));

	intel_engine_print_breadcrumbs(engine, m);
}

/**
 * intel_enable_engine_stats() - Enable engine busy tracking on engine
 * @engine: engine to enable stats collection
 *
 * Start collecting the engine busyness data for @engine.
 *
 * Returns 0 on success or a negative error code.
 */
int intel_enable_engine_stats(struct intel_engine_cs *engine)
{
	struct intel_engine_execlists *execlists = &engine->execlists;
	unsigned long flags;
	int err = 0;

	if (!intel_engine_supports_stats(engine))
		return -ENODEV;

	execlists_active_lock_bh(execlists);
	write_seqlock_irqsave(&engine->stats.lock, flags);

	if (unlikely(engine->stats.enabled == ~0)) {
		err = -EBUSY;
		goto unlock;
	}

	if (engine->stats.enabled++ == 0) {
		struct i915_request * const *port;
		struct i915_request *rq;

		engine->stats.enabled_at = ktime_get();

		/* XXX submission method oblivious? */
		for (port = execlists->active; (rq = *port); port++)
			engine->stats.active++;

		for (port = execlists->pending; (rq = *port); port++) {
			/* Exclude any contexts already counted in active */
			if (!intel_context_inflight_count(rq->hw_context))
				engine->stats.active++;
		}

		if (engine->stats.active)
			engine->stats.start = engine->stats.enabled_at;
	}

unlock:
	write_sequnlock_irqrestore(&engine->stats.lock, flags);
	execlists_active_unlock_bh(execlists);

	return err;
}

static ktime_t __intel_engine_get_busy_time(struct intel_engine_cs *engine)
{
	ktime_t total = engine->stats.total;

	/*
	 * If the engine is executing something at the moment
	 * add it to the total.
	 */
	if (engine->stats.active)
		total = ktime_add(total,
				  ktime_sub(ktime_get(), engine->stats.start));

	return total;
}

/**
 * intel_engine_get_busy_time() - Return current accumulated engine busyness
 * @engine: engine to report on
 *
 * Returns accumulated time @engine was busy since engine stats were enabled.
 */
ktime_t intel_engine_get_busy_time(struct intel_engine_cs *engine)
{
	unsigned int seq;
	ktime_t total;

	do {
		seq = read_seqbegin(&engine->stats.lock);
		total = __intel_engine_get_busy_time(engine);
	} while (read_seqretry(&engine->stats.lock, seq));

	return total;
}

/**
 * intel_disable_engine_stats() - Disable engine busy tracking on engine
 * @engine: engine to disable stats collection
 *
 * Stops collecting the engine busyness data for @engine.
 */
void intel_disable_engine_stats(struct intel_engine_cs *engine)
{
	unsigned long flags;

	if (!intel_engine_supports_stats(engine))
		return;

	write_seqlock_irqsave(&engine->stats.lock, flags);
	WARN_ON_ONCE(engine->stats.enabled == 0);
	if (--engine->stats.enabled == 0) {
		engine->stats.total = __intel_engine_get_busy_time(engine);
		engine->stats.active = 0;
	}
	write_sequnlock_irqrestore(&engine->stats.lock, flags);
}

static bool match_ring(struct i915_request *rq)
{
	u32 ring = ENGINE_READ(rq->engine, RING_START);

	return ring == i915_ggtt_offset(rq->ring->vma);
}

struct i915_request *
intel_engine_find_active_request(struct intel_engine_cs *engine)
{
	struct i915_request *request, *active = NULL;

	/*
	 * We are called by the error capture, reset and to dump engine
	 * state at random points in time. In particular, note that neither is
	 * crucially ordered with an interrupt. After a hang, the GPU is dead
	 * and we assume that no more writes can happen (we waited long enough
	 * for all writes that were in transaction to be flushed) - adding an
	 * extra delay for a recent interrupt is pointless. Hence, we do
	 * not need an engine->irq_seqno_barrier() before the seqno reads.
	 * At all other times, we must assume the GPU is still running, but
	 * we only care about the snapshot of this moment.
	 */
	lockdep_assert_held(&engine->active.lock);
	list_for_each_entry(request, &engine->active.requests, sched.link) {
		if (i915_request_completed(request))
			continue;

		if (!i915_request_started(request))
			continue;

		/* More than one preemptible request may match! */
		if (!match_ring(request))
			continue;

		active = request;
		break;
	}

	return active;
}

#if IS_ENABLED(CONFIG_DRM_I915_SELFTEST)
#include "mock_engine.c"
#include "selftest_engine.c"
#include "selftest_engine_cs.c"
#endif<|MERGE_RESOLUTION|>--- conflicted
+++ resolved
@@ -1372,10 +1372,7 @@
 		}
 
 		execlists_active_lock_bh(execlists);
-<<<<<<< HEAD
-=======
 		rcu_read_lock();
->>>>>>> b08baef0
 		for (port = execlists->active; (rq = *port); port++) {
 			char hdr[80];
 			int len;
@@ -1413,10 +1410,7 @@
 			if (tl)
 				intel_timeline_put(tl);
 		}
-<<<<<<< HEAD
-=======
 		rcu_read_unlock();
->>>>>>> b08baef0
 		execlists_active_unlock_bh(execlists);
 	} else if (INTEL_GEN(dev_priv) > 6) {
 		drm_printf(m, "\tPP_DIR_BASE: 0x%08x\n",
