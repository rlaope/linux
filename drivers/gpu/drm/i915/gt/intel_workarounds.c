--- conflicted
+++ resolved
@@ -2628,14 +2628,11 @@
 		wa_write_or(wal, GEN12_GAMCNTRL_CTRL, INVALIDATION_BROADCAST_MODE_DIS |
 				GLOBAL_INVALIDATION_MODE);
 	}
-<<<<<<< HEAD
-=======
 
 	if (IS_DG2(i915)) {
 		/* Wa_22014226127:dg2 */
 		wa_write_or(wal, LSC_CHICKEN_BIT_0, DISABLE_D8_D16_COASLESCE);
 	}
->>>>>>> 88084a3d
 }
 
 static void
@@ -2651,11 +2648,7 @@
 	 * to a single RCS/CCS engine's workaround list since
 	 * they're reset as part of the general render domain reset.
 	 */
-<<<<<<< HEAD
-	if (engine->class == RENDER_CLASS)
-=======
 	if (engine->flags & I915_ENGINE_FIRST_RENDER_COMPUTE)
->>>>>>> 88084a3d
 		general_render_compute_wa_init(engine, wal);
 
 	if (engine->class == RENDER_CLASS)
