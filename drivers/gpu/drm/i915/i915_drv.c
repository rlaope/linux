--- conflicted
+++ resolved
@@ -1383,12 +1383,6 @@
 
 	intel_gvt_cleanup(dev_priv);
 
-<<<<<<< HEAD
-	drm_vblank_cleanup(dev);
-=======
-	i915_driver_unregister(dev_priv);
->>>>>>> e6742e10
-
 	intel_modeset_cleanup(dev);
 
 	/*
