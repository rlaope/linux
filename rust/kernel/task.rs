// SPDX-License-Identifier: GPL-2.0

//! Tasks (threads and processes).
//!
//! C header: [`include/linux/sched.h`](srctree/include/linux/sched.h).

<<<<<<< HEAD
use crate::{
    bindings,
    pid_namespace::PidNamespace,
    types::{ARef, NotThreadSafe, Opaque},
};
use core::{
    cmp::{Eq, PartialEq},
    ffi::{c_int, c_long, c_uint},
    ops::Deref,
    ptr,
};
=======
use crate::ffi::{c_int, c_long, c_uint};
use crate::types::Opaque;
use core::{marker::PhantomData, ops::Deref, ptr};
>>>>>>> b7ed2b6f

/// A sentinel value used for infinite timeouts.
pub const MAX_SCHEDULE_TIMEOUT: c_long = c_long::MAX;

/// Bitmask for tasks that are sleeping in an interruptible state.
pub const TASK_INTERRUPTIBLE: c_int = bindings::TASK_INTERRUPTIBLE as c_int;
/// Bitmask for tasks that are sleeping in an uninterruptible state.
pub const TASK_UNINTERRUPTIBLE: c_int = bindings::TASK_UNINTERRUPTIBLE as c_int;
/// Convenience constant for waking up tasks regardless of whether they are in interruptible or
/// uninterruptible sleep.
pub const TASK_NORMAL: c_uint = bindings::TASK_NORMAL as c_uint;

/// Returns the currently running task.
#[macro_export]
macro_rules! current {
    () => {
        // SAFETY: Deref + addr-of below create a temporary `TaskRef` that cannot outlive the
        // caller.
        unsafe { &*$crate::task::Task::current() }
    };
}

/// Returns the currently running task's pid namespace.
#[macro_export]
macro_rules! current_pid_ns {
    () => {
        // SAFETY: Deref + addr-of below create a temporary `PidNamespaceRef` that cannot outlive
        // the caller.
        unsafe { &*$crate::task::Task::current_pid_ns() }
    };
}

/// Wraps the kernel's `struct task_struct`.
///
/// # Invariants
///
/// All instances are valid tasks created by the C portion of the kernel.
///
/// Instances of this type are always refcounted, that is, a call to `get_task_struct` ensures
/// that the allocation remains valid at least until the matching call to `put_task_struct`.
///
/// # Examples
///
/// The following is an example of getting the PID of the current thread with zero additional cost
/// when compared to the C version:
///
/// ```
/// let pid = current!().pid();
/// ```
///
/// Getting the PID of the current process, also zero additional cost:
///
/// ```
/// let pid = current!().group_leader().pid();
/// ```
///
/// Getting the current task and storing it in some struct. The reference count is automatically
/// incremented when creating `State` and decremented when it is dropped:
///
/// ```
/// use kernel::{task::Task, types::ARef};
///
/// struct State {
///     creator: ARef<Task>,
///     index: u32,
/// }
///
/// impl State {
///     fn new() -> Self {
///         Self {
///             creator: current!().into(),
///             index: 0,
///         }
///     }
/// }
/// ```
#[repr(transparent)]
pub struct Task(pub(crate) Opaque<bindings::task_struct>);

// SAFETY: By design, the only way to access a `Task` is via the `current` function or via an
// `ARef<Task>` obtained through the `AlwaysRefCounted` impl. This means that the only situation in
// which a `Task` can be accessed mutably is when the refcount drops to zero and the destructor
// runs. It is safe for that to happen on any thread, so it is ok for this type to be `Send`.
unsafe impl Send for Task {}

// SAFETY: It's OK to access `Task` through shared references from other threads because we're
// either accessing properties that don't change (e.g., `pid`, `group_leader`) or that are properly
// synchronised by C code (e.g., `signal_pending`).
unsafe impl Sync for Task {}

/// The type of process identifiers (PIDs).
type Pid = bindings::pid_t;

/// The type of user identifiers (UIDs).
#[derive(Copy, Clone)]
pub struct Kuid {
    kuid: bindings::kuid_t,
}

impl Task {
    /// Returns a raw pointer to the current task.
    ///
    /// It is up to the user to use the pointer correctly.
    #[inline]
    pub fn current_raw() -> *mut bindings::task_struct {
        // SAFETY: Getting the current pointer is always safe.
        unsafe { bindings::get_current() }
    }

    /// Returns a task reference for the currently executing task/thread.
    ///
    /// The recommended way to get the current task/thread is to use the
    /// [`current`] macro because it is safe.
    ///
    /// # Safety
    ///
    /// Callers must ensure that the returned object doesn't outlive the current task/thread.
    pub unsafe fn current() -> impl Deref<Target = Task> {
        struct TaskRef<'a> {
            task: &'a Task,
            _not_send: NotThreadSafe,
        }

        impl Deref for TaskRef<'_> {
            type Target = Task;

            fn deref(&self) -> &Self::Target {
                self.task
            }
        }

        let current = Task::current_raw();
        TaskRef {
            // SAFETY: If the current thread is still running, the current task is valid. Given
            // that `TaskRef` is not `Send`, we know it cannot be transferred to another thread
            // (where it could potentially outlive the caller).
            task: unsafe { &*current.cast() },
            _not_send: NotThreadSafe,
        }
    }

    /// Returns a PidNamespace reference for the currently executing task's/thread's pid namespace.
    ///
    /// This function can be used to create an unbounded lifetime by e.g., storing the returned
    /// PidNamespace in a global variable which would be a bug. So the recommended way to get the
    /// current task's/thread's pid namespace is to use the [`current_pid_ns`] macro because it is
    /// safe.
    ///
    /// # Safety
    ///
    /// Callers must ensure that the returned object doesn't outlive the current task/thread.
    pub unsafe fn current_pid_ns() -> impl Deref<Target = PidNamespace> {
        struct PidNamespaceRef<'a> {
            task: &'a PidNamespace,
            _not_send: NotThreadSafe,
        }

        impl Deref for PidNamespaceRef<'_> {
            type Target = PidNamespace;

            fn deref(&self) -> &Self::Target {
                self.task
            }
        }

        // The lifetime of `PidNamespace` is bound to `Task` and `struct pid`.
        //
        // The `PidNamespace` of a `Task` doesn't ever change once the `Task` is alive. A
        // `unshare(CLONE_NEWPID)` or `setns(fd_pidns/pidfd, CLONE_NEWPID)` will not have an effect
        // on the calling `Task`'s pid namespace. It will only effect the pid namespace of children
        // created by the calling `Task`. This invariant guarantees that after having acquired a
        // reference to a `Task`'s pid namespace it will remain unchanged.
        //
        // When a task has exited and been reaped `release_task()` will be called. This will set
        // the `PidNamespace` of the task to `NULL`. So retrieving the `PidNamespace` of a task
        // that is dead will return `NULL`. Note, that neither holding the RCU lock nor holding a
        // referencing count to
        // the `Task` will prevent `release_task()` being called.
        //
        // In order to retrieve the `PidNamespace` of a `Task` the `task_active_pid_ns()` function
        // can be used. There are two cases to consider:
        //
        // (1) retrieving the `PidNamespace` of the `current` task
        // (2) retrieving the `PidNamespace` of a non-`current` task
        //
        // From system call context retrieving the `PidNamespace` for case (1) is always safe and
        // requires neither RCU locking nor a reference count to be held. Retrieving the
        // `PidNamespace` after `release_task()` for current will return `NULL` but no codepath
        // like that is exposed to Rust.
        //
        // Retrieving the `PidNamespace` from system call context for (2) requires RCU protection.
        // Accessing `PidNamespace` outside of RCU protection requires a reference count that
        // must've been acquired while holding the RCU lock. Note that accessing a non-`current`
        // task means `NULL` can be returned as the non-`current` task could have already passed
        // through `release_task()`.
        //
        // To retrieve (1) the `current_pid_ns!()` macro should be used which ensure that the
        // returned `PidNamespace` cannot outlive the calling scope. The associated
        // `current_pid_ns()` function should not be called directly as it could be abused to
        // created an unbounded lifetime for `PidNamespace`. The `current_pid_ns!()` macro allows
        // Rust to handle the common case of accessing `current`'s `PidNamespace` without RCU
        // protection and without having to acquire a reference count.
        //
        // For (2) the `task_get_pid_ns()` method must be used. This will always acquire a
        // reference on `PidNamespace` and will return an `Option` to force the caller to
        // explicitly handle the case where `PidNamespace` is `None`, something that tends to be
        // forgotten when doing the equivalent operation in `C`. Missing RCU primitives make it
        // difficult to perform operations that are otherwise safe without holding a reference
        // count as long as RCU protection is guaranteed. But it is not important currently. But we
        // do want it in the future.
        //
        // Note for (2) the required RCU protection around calling `task_active_pid_ns()`
        // synchronizes against putting the last reference of the associated `struct pid` of
        // `task->thread_pid`. The `struct pid` stored in that field is used to retrieve the
        // `PidNamespace` of the caller. When `release_task()` is called `task->thread_pid` will be
        // `NULL`ed and `put_pid()` on said `struct pid` will be delayed in `free_pid()` via
        // `call_rcu()` allowing everyone with an RCU protected access to the `struct pid` acquired
        // from `task->thread_pid` to finish.
        //
        // SAFETY: The current task's pid namespace is valid as long as the current task is running.
        let pidns = unsafe { bindings::task_active_pid_ns(Task::current_raw()) };
        PidNamespaceRef {
            // SAFETY: If the current thread is still running, the current task and its associated
            // pid namespace are valid. `PidNamespaceRef` is not `Send`, so we know it cannot be
            // transferred to another thread (where it could potentially outlive the current
            // `Task`). The caller needs to ensure that the PidNamespaceRef doesn't outlive the
            // current task/thread.
            task: unsafe { PidNamespace::from_ptr(pidns) },
            _not_send: NotThreadSafe,
        }
    }

    /// Returns a raw pointer to the task.
    #[inline]
    pub fn as_ptr(&self) -> *mut bindings::task_struct {
        self.0.get()
    }

    /// Returns the group leader of the given task.
    pub fn group_leader(&self) -> &Task {
        // SAFETY: The group leader of a task never changes after initialization, so reading this
        // field is not a data race.
        let ptr = unsafe { *ptr::addr_of!((*self.as_ptr()).group_leader) };

        // SAFETY: The lifetime of the returned task reference is tied to the lifetime of `self`,
        // and given that a task has a reference to its group leader, we know it must be valid for
        // the lifetime of the returned task reference.
        unsafe { &*ptr.cast() }
    }

    /// Returns the PID of the given task.
    pub fn pid(&self) -> Pid {
        // SAFETY: The pid of a task never changes after initialization, so reading this field is
        // not a data race.
        unsafe { *ptr::addr_of!((*self.as_ptr()).pid) }
    }

    /// Returns the UID of the given task.
    pub fn uid(&self) -> Kuid {
        // SAFETY: It's always safe to call `task_uid` on a valid task.
        Kuid::from_raw(unsafe { bindings::task_uid(self.as_ptr()) })
    }

    /// Returns the effective UID of the given task.
    pub fn euid(&self) -> Kuid {
        // SAFETY: It's always safe to call `task_euid` on a valid task.
        Kuid::from_raw(unsafe { bindings::task_euid(self.as_ptr()) })
    }

    /// Determines whether the given task has pending signals.
    pub fn signal_pending(&self) -> bool {
        // SAFETY: It's always safe to call `signal_pending` on a valid task.
        unsafe { bindings::signal_pending(self.as_ptr()) != 0 }
    }

    /// Returns task's pid namespace with elevated reference count
    pub fn get_pid_ns(&self) -> Option<ARef<PidNamespace>> {
        // SAFETY: By the type invariant, we know that `self.0` is valid.
        let ptr = unsafe { bindings::task_get_pid_ns(self.as_ptr()) };
        if ptr.is_null() {
            None
        } else {
            // SAFETY: `ptr` is valid by the safety requirements of this function. And we own a
            // reference count via `task_get_pid_ns()`.
            // CAST: `Self` is a `repr(transparent)` wrapper around `bindings::pid_namespace`.
            Some(unsafe { ARef::from_raw(ptr::NonNull::new_unchecked(ptr.cast::<PidNamespace>())) })
        }
    }

    /// Returns the given task's pid in the provided pid namespace.
    #[doc(alias = "task_tgid_nr_ns")]
    pub fn tgid_nr_ns(&self, pidns: Option<&PidNamespace>) -> Pid {
        let pidns = match pidns {
            Some(pidns) => pidns.as_ptr(),
            None => core::ptr::null_mut(),
        };
        // SAFETY: By the type invariant, we know that `self.0` is valid. We received a valid
        // PidNamespace that we can use as a pointer or we received an empty PidNamespace and
        // thus pass a null pointer. The underlying C function is safe to be used with NULL
        // pointers.
        unsafe { bindings::task_tgid_nr_ns(self.as_ptr(), pidns) }
    }

    /// Wakes up the task.
    pub fn wake_up(&self) {
        // SAFETY: It's always safe to call `signal_pending` on a valid task, even if the task
        // running.
        unsafe { bindings::wake_up_process(self.as_ptr()) };
    }
}

// SAFETY: The type invariants guarantee that `Task` is always refcounted.
unsafe impl crate::types::AlwaysRefCounted for Task {
    fn inc_ref(&self) {
        // SAFETY: The existence of a shared reference means that the refcount is nonzero.
        unsafe { bindings::get_task_struct(self.as_ptr()) };
    }

    unsafe fn dec_ref(obj: ptr::NonNull<Self>) {
        // SAFETY: The safety requirements guarantee that the refcount is nonzero.
        unsafe { bindings::put_task_struct(obj.cast().as_ptr()) }
    }
}

impl Kuid {
    /// Get the current euid.
    #[inline]
    pub fn current_euid() -> Kuid {
        // SAFETY: Just an FFI call.
        Self::from_raw(unsafe { bindings::current_euid() })
    }

    /// Create a `Kuid` given the raw C type.
    #[inline]
    pub fn from_raw(kuid: bindings::kuid_t) -> Self {
        Self { kuid }
    }

    /// Turn this kuid into the raw C type.
    #[inline]
    pub fn into_raw(self) -> bindings::kuid_t {
        self.kuid
    }

    /// Converts this kernel UID into a userspace UID.
    ///
    /// Uses the namespace of the current task.
    #[inline]
    pub fn into_uid_in_current_ns(self) -> bindings::uid_t {
        // SAFETY: Just an FFI call.
        unsafe { bindings::from_kuid(bindings::current_user_ns(), self.kuid) }
    }
}

impl PartialEq for Kuid {
    #[inline]
    fn eq(&self, other: &Kuid) -> bool {
        // SAFETY: Just an FFI call.
        unsafe { bindings::uid_eq(self.kuid, other.kuid) }
    }
}

impl Eq for Kuid {}<|MERGE_RESOLUTION|>--- conflicted
+++ resolved
@@ -4,23 +4,13 @@
 //!
 //! C header: [`include/linux/sched.h`](srctree/include/linux/sched.h).
 
-<<<<<<< HEAD
 use crate::{
     bindings,
     pid_namespace::PidNamespace,
     types::{ARef, NotThreadSafe, Opaque},
 };
-use core::{
-    cmp::{Eq, PartialEq},
-    ffi::{c_int, c_long, c_uint},
-    ops::Deref,
-    ptr,
-};
-=======
 use crate::ffi::{c_int, c_long, c_uint};
-use crate::types::Opaque;
-use core::{marker::PhantomData, ops::Deref, ptr};
->>>>>>> b7ed2b6f
+use core::{cmp::{Eq, PartialEq},ops::Deref, ptr};
 
 /// A sentinel value used for infinite timeouts.
 pub const MAX_SCHEDULE_TIMEOUT: c_long = c_long::MAX;
